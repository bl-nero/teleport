// Copyright 2021 Gravitational, Inc
//
// Licensed under the Apache License, Version 2.0 (the "License");
// you may not use this file except in compliance with the License.
// You may obtain a copy of the License at
//
//      http://www.apache.org/licenses/LICENSE-2.0
//
// Unless required by applicable law or agreed to in writing, software
// distributed under the License is distributed on an "AS IS" BASIS,
// WITHOUT WARRANTIES OR CONDITIONS OF ANY KIND, either express or implied.
// See the License for the specific language governing permissions and
// limitations under the License.

mod consts;
mod flags;
pub(crate) mod path;
mod scard;

use self::path::{UnixPath, WindowsPath};
use crate::errors::{
    invalid_data_error, not_implemented_error, rejected_by_server_error, try_error, NTSTATUS_OK,
    SPECIAL_NO_RESPONSE,
};
use crate::util;
use crate::vchan;
use crate::{
    FileSystemObject, FileType, Payload, SharedDirectoryAcknowledge, SharedDirectoryCreateRequest,
    SharedDirectoryCreateResponse, SharedDirectoryDeleteRequest, SharedDirectoryDeleteResponse,
    SharedDirectoryInfoRequest, SharedDirectoryInfoResponse, SharedDirectoryListRequest,
    SharedDirectoryListResponse, SharedDirectoryMoveRequest, SharedDirectoryMoveResponse,
    SharedDirectoryReadRequest, SharedDirectoryReadResponse, SharedDirectoryWriteRequest,
    SharedDirectoryWriteResponse, TdpErrCode,
};

use byteorder::{LittleEndian, ReadBytesExt, WriteBytesExt};
use consts::{
    CapabilityType, Component, DeviceType, FileInformationClassLevel,
    FileSystemInformationClassLevel, MajorFunction, MinorFunction, PacketId, BOOL_SIZE,
    DIRECTORY_SHARE_CLIENT_NAME, DRIVE_CAPABILITY_VERSION_02, FILE_ATTR_SIZE,
    GENERAL_CAPABILITY_VERSION_02, I64_SIZE, I8_SIZE, NTSTATUS, SCARD_DEVICE_ID,
    SMARTCARD_CAPABILITY_VERSION_01, U32_SIZE, U8_SIZE, VERSION_MAJOR, VERSION_MINOR,
};
use num_traits::{FromPrimitive, ToPrimitive};
use rdp::core::mcs;
use rdp::core::tpkt;
use rdp::model::data::Message;
use rdp::model::error::Error as RdpError;
use rdp::model::error::*;
use std::collections::HashMap;
use std::convert::{TryFrom, TryInto};
use std::io::{Read, Seek, SeekFrom, Write};

pub use consts::CHANNEL_NAME;

use std::ffi::CString;

/// Client implements a device redirection (RDPDR) client, as defined in
/// https://winprotocoldoc.blob.core.windows.net/productionwindowsarchives/MS-RDPEFS/%5bMS-RDPEFS%5d.pdf
///
/// This client only supports a single smartcard device.
pub struct Client {
    vchan: vchan::Client,
    scard: scard::Client,

    allow_directory_sharing: bool,
    active_device_ids: Vec<u32>,
    /// FileId-indexed cache of FileCacheObjects.
    /// See the documentation of FileCacheObject
    /// for more detail on how this is used.
    file_cache: FileCache,
    next_file_id: u32, // used to generate file ids

    // Functions for sending tdp messages to the browser client.
    tdp_sd_acknowledge: SharedDirectoryAcknowledgeSender,
    tdp_sd_info_request: SharedDirectoryInfoRequestSender,
    tdp_sd_create_request: SharedDirectoryCreateRequestSender,
    tdp_sd_delete_request: SharedDirectoryDeleteRequestSender,
    tdp_sd_list_request: SharedDirectoryListRequestSender,
    tdp_sd_read_request: SharedDirectoryReadRequestSender,
    tdp_sd_write_request: SharedDirectoryWriteRequestSender,
    tdp_sd_move_request: SharedDirectoryMoveRequestSender,

    // CompletionId-indexed maps of handlers for tdp messages coming from the browser client.
    pending_sd_info_resp_handlers: HashMap<u32, SharedDirectoryInfoResponseHandler>,
    pending_sd_create_resp_handlers: HashMap<u32, SharedDirectoryCreateResponseHandler>,
    pending_sd_delete_resp_handlers: HashMap<u32, SharedDirectoryDeleteResponseHandler>,
    pending_sd_list_resp_handlers: HashMap<u32, SharedDirectoryListResponseHandler>,
    pending_sd_read_resp_handlers: HashMap<u32, SharedDirectoryReadResponseHandler>,
    pending_sd_write_resp_handlers: HashMap<u32, SharedDirectoryWriteResponseHandler>,
    pending_sd_move_resp_handlers: HashMap<u32, SharedDirectoryMoveResponseHandler>,
}

pub struct Config {
    pub cert_der: Vec<u8>,
    pub key_der: Vec<u8>,
    pub pin: String,
    pub allow_directory_sharing: bool,

    pub tdp_sd_acknowledge: SharedDirectoryAcknowledgeSender,
    pub tdp_sd_info_request: SharedDirectoryInfoRequestSender,
    pub tdp_sd_create_request: SharedDirectoryCreateRequestSender,
    pub tdp_sd_delete_request: SharedDirectoryDeleteRequestSender,
    pub tdp_sd_list_request: SharedDirectoryListRequestSender,
    pub tdp_sd_read_request: SharedDirectoryReadRequestSender,
    pub tdp_sd_write_request: SharedDirectoryWriteRequestSender,
    pub tdp_sd_move_request: SharedDirectoryMoveRequestSender,
}

impl Client {
    pub fn new(cfg: Config) -> Self {
        if cfg.allow_directory_sharing {
            debug!("creating rdpdr client with directory sharing enabled")
        } else {
            debug!("creating rdpdr client with directory sharing disabled")
        }
        Client {
            vchan: vchan::Client::new(),
            scard: scard::Client::new(cfg.cert_der, cfg.key_der, cfg.pin),

            allow_directory_sharing: cfg.allow_directory_sharing,
            active_device_ids: vec![],
            file_cache: FileCache::new(),
            next_file_id: 0,

            tdp_sd_acknowledge: cfg.tdp_sd_acknowledge,
            tdp_sd_info_request: cfg.tdp_sd_info_request,
            tdp_sd_create_request: cfg.tdp_sd_create_request,
            tdp_sd_delete_request: cfg.tdp_sd_delete_request,
            tdp_sd_list_request: cfg.tdp_sd_list_request,
            tdp_sd_read_request: cfg.tdp_sd_read_request,
            tdp_sd_write_request: cfg.tdp_sd_write_request,
            tdp_sd_move_request: cfg.tdp_sd_move_request,

            pending_sd_info_resp_handlers: HashMap::new(),
            pending_sd_create_resp_handlers: HashMap::new(),
            pending_sd_delete_resp_handlers: HashMap::new(),
            pending_sd_list_resp_handlers: HashMap::new(),
            pending_sd_read_resp_handlers: HashMap::new(),
            pending_sd_write_resp_handlers: HashMap::new(),
            pending_sd_move_resp_handlers: HashMap::new(),
        }
    }
    /// Reads raw RDP messages sent on the rdpdr virtual channel and replies as necessary.
    pub fn read_and_reply<S: Read + Write>(
        &mut self,
        payload: tpkt::Payload,
        mcs: &mut mcs::Client<S>,
    ) -> RdpResult<()> {
        if let Some(mut payload) = self.vchan.read(payload)? {
            let header = SharedHeader::decode(&mut payload)?;
            if let Component::RDPDR_CTYP_PRN = header.component {
                warn!("got {:?} RDPDR header from RDP server, ignoring because we're not redirecting any printers", header);
                return Ok(());
            }
            let responses = match header.packet_id {
                PacketId::PAKID_CORE_SERVER_ANNOUNCE => {
                    self.handle_server_announce(&mut payload)?
                }
                PacketId::PAKID_CORE_SERVER_CAPABILITY => {
                    self.handle_server_capability(&mut payload)?
                }
                PacketId::PAKID_CORE_CLIENTID_CONFIRM => {
                    self.handle_client_id_confirm(&mut payload)?
                }
                PacketId::PAKID_CORE_DEVICE_REPLY => self.handle_device_reply(&mut payload)?,
                // Device IO request is where communication with the smartcard and shared drive actually happens.
                // Everything up to this point was negotiation (and smartcard device registration).
                PacketId::PAKID_CORE_DEVICE_IOREQUEST => {
                    self.handle_device_io_request(&mut payload)?
                }
                _ => {
                    // We don't implement the full set of messages.
                    error!(
                        "RDPDR packets {:?} are not implemented yet, ignoring",
                        header.packet_id
                    );
                    vec![]
                }
            };

            let chan = &CHANNEL_NAME.to_string();
            for resp in responses {
                mcs.write(chan, resp)?;
            }
        }
        Ok(())
    }

    fn handle_server_announce(&self, payload: &mut Payload) -> RdpResult<Vec<Vec<u8>>> {
        let req = ServerAnnounceRequest::decode(payload)?;
        debug!("received RDP {:?}", req);

        let resp = ClientAnnounceReply::new(req);
        debug!("sending RDP {:?}", resp);

        let mut resp =
            self.add_headers_and_chunkify(PacketId::PAKID_CORE_CLIENTID_CONFIRM, resp.encode()?)?;

        let client_name_request = ClientNameRequest::new(
            ClientNameRequestUnicodeFlag::Ascii,
            CString::new(DIRECTORY_SHARE_CLIENT_NAME.to_string()).unwrap(),
        );

        let mut client_name_response = self.add_headers_and_chunkify(
            PacketId::PAKID_CORE_CLIENT_NAME,
            client_name_request.encode()?,
        )?;
        resp.append(&mut client_name_response);

        Ok(resp)
    }

    fn handle_server_capability(&self, payload: &mut Payload) -> RdpResult<Vec<Vec<u8>>> {
        let req = ServerCoreCapabilityRequest::decode(payload)?;
        debug!("received RDP {:?}", req);

        let resp =
            ClientCoreCapabilityResponse::new_response(self.allow_directory_sharing).encode()?;
        debug!("sending RDP {:?}", resp);
        let resp = self.add_headers_and_chunkify(PacketId::PAKID_CORE_CLIENT_CAPABILITY, resp)?;
        Ok(resp)
    }

    fn handle_client_id_confirm(&mut self, payload: &mut Payload) -> RdpResult<Vec<Vec<u8>>> {
        let req = ServerClientIdConfirm::decode(payload)?;
        debug!("received RDP {:?}", req);

        // The smartcard initialization sequence that contains this message happens once at session startup,
        // and once when login succeeds. We only need to announce the smartcard once.
        let resp = if !self.active_device_ids.contains(&SCARD_DEVICE_ID) {
            self.push_active_device_id(SCARD_DEVICE_ID)?;
            let resp = ClientDeviceListAnnounceRequest::new_smartcard(SCARD_DEVICE_ID);
            debug!("sending RDP {:?}", resp);
            self.add_headers_and_chunkify(PacketId::PAKID_CORE_DEVICELIST_ANNOUNCE, resp.encode()?)?
        } else {
            let resp = ClientDeviceListAnnounceRequest::new_empty();
            debug!("sending RDP {:?}", resp);
            self.add_headers_and_chunkify(PacketId::PAKID_CORE_DEVICELIST_ANNOUNCE, resp.encode()?)?
        };
        Ok(resp)
    }

    fn handle_device_reply(&self, payload: &mut Payload) -> RdpResult<Vec<Vec<u8>>> {
        let req = ServerDeviceAnnounceResponse::decode(payload)?;
        debug!("received RDP: {:?}", req);

        if !self.active_device_ids.contains(&req.device_id) {
            return Err(invalid_data_error(&format!(
                "got ServerDeviceAnnounceResponse for unknown device_id {}",
                &req.device_id
            )));
        }

        if req.device_id != self.get_scard_device_id()? {
            // This was for a directory we're sharing over TDP
            let mut err_code = TdpErrCode::Nil;
            if req.result_code != NTSTATUS_OK {
                err_code = TdpErrCode::Failed;
                debug!("ServerDeviceAnnounceResponse for smartcard redirection failed with result code NTSTATUS({})", &req.result_code);
            } else {
                debug!("ServerDeviceAnnounceResponse for shared directory succeeded")
            }

            (self.tdp_sd_acknowledge)(SharedDirectoryAcknowledge {
                err_code,
                directory_id: req.device_id,
            })?;
        } else {
            // This was for the smart card
            if req.result_code != NTSTATUS_OK {
                // End the session, we cannot continue without
                // the smart card being redirected.
                return Err(rejected_by_server_error(&format!(
                        "ServerDeviceAnnounceResponse for smartcard redirection failed with result code NTSTATUS({})",
                        &req.result_code
                    )));
            }
            debug!("ServerDeviceAnnounceResponse for smartcard redirection succeeded");
        }
        Ok(vec![])
    }

    fn handle_device_io_request(&mut self, payload: &mut Payload) -> RdpResult<Vec<Vec<u8>>> {
        let device_io_request = DeviceIoRequest::decode(payload)?;
        let major_function = device_io_request.major_function.clone();

        // Smartcard control only uses IRP_MJ_DEVICE_CONTROL; directory control uses IRP_MJ_DEVICE_CONTROL along with
        // all the other MajorFunctions supported by this Client. Therefore if we receive any major function when drive
        // redirection is not allowed, something has gone wrong. In such a case, we return an error as a security measure
        // to ensure directories are never shared when RBAC doesn't permit it.
        if major_function != MajorFunction::IRP_MJ_DEVICE_CONTROL && !self.allow_directory_sharing {
            return Err(Error::TryError(
                "received a drive redirection major function when drive redirection was not allowed"
                    .to_string(),
            ));
        }

        match major_function {
            MajorFunction::IRP_MJ_DEVICE_CONTROL => {
                self.process_irp_device_control(device_io_request, payload)
            }
            MajorFunction::IRP_MJ_CREATE => self.process_irp_create(device_io_request, payload),
            MajorFunction::IRP_MJ_QUERY_INFORMATION => {
                self.process_irp_query_information(device_io_request, payload)
            }
            MajorFunction::IRP_MJ_CLOSE => self.process_irp_close(device_io_request),
            MajorFunction::IRP_MJ_DIRECTORY_CONTROL => {
                self.process_irp_directory_control(device_io_request, payload)
            }
            MajorFunction::IRP_MJ_QUERY_VOLUME_INFORMATION => {
                self.process_irp_query_volume_information(device_io_request, payload)
            }
            MajorFunction::IRP_MJ_READ => self.process_irp_read(device_io_request, payload),
            MajorFunction::IRP_MJ_WRITE => self.process_irp_write(device_io_request, payload),
            MajorFunction::IRP_MJ_SET_INFORMATION => {
                self.process_irp_set_information(device_io_request, payload)
            }
            _ => Err(invalid_data_error(&format!(
                // TODO(isaiah): send back a not implemented response(?)
                "got unsupported major_function in DeviceIoRequest: {:?}",
                &major_function
            ))),
        }
    }

    fn process_irp_device_control(
        &mut self,
        device_io_request: DeviceIoRequest,
        payload: &mut Payload,
    ) -> RdpResult<Vec<Vec<u8>>> {
        let ioctl = DeviceControlRequest::decode(device_io_request, payload)?;
        let is_smart_card_op = ioctl.header.device_id == self.get_scard_device_id()?;
        debug!("received RDP: {:?}", ioctl);

        // IRP_MJ_DEVICE_CONTROL is the one major function used by both the smartcard controller (always enabled)
        // and shared directory controller (potentially disabled by RBAC). Here we check that directory sharing
        // is enabled here before proceeding with any shared directory controls as an additional security measure.
        if !is_smart_card_op && !self.allow_directory_sharing {
            return Err(Error::TryError("received a drive redirection major function when drive redirection was not allowed".to_string()));
        }
        let resp = if is_smart_card_op {
            // Smart card control
            let (code, res) = self.scard.ioctl(ioctl.io_control_code, payload)?;
            if code == SPECIAL_NO_RESPONSE {
                return Ok(vec![]);
            }
            DeviceControlResponse::new(&ioctl, code, res)
        } else {
            // Drive redirection, mimic FreeRDP's "no-op"
            // https://github.com/FreeRDP/FreeRDP/blob/511444a65e7aa2f537c5e531fa68157a50c1bd4d/channels/drive/client/drive_main.c#L677-L684
            DeviceControlResponse::new(&ioctl, NTSTATUS::STATUS_SUCCESS.to_u32().unwrap(), vec![])
        };
        debug!("sending RDP: {:?}", resp);
        let resp = self
            .add_headers_and_chunkify(PacketId::PAKID_CORE_DEVICE_IOCOMPLETION, resp.encode()?)?;
        Ok(resp)
    }

    fn process_irp_create(
        &mut self,
        device_io_request: DeviceIoRequest,
        payload: &mut Payload,
    ) -> RdpResult<Vec<Vec<u8>>> {
        // https://github.com/FreeRDP/FreeRDP/blob/511444a65e7aa2f537c5e531fa68157a50c1bd4d/channels/drive/client/drive_file.c#L207
        let rdp_req = ServerCreateDriveRequest::decode(device_io_request, payload)?;
        debug!("received RDP: {:?}", rdp_req);

        // Send a TDP Shared Directory Info Request
        // https://github.com/FreeRDP/FreeRDP/blob/511444a65e7aa2f537c5e531fa68157a50c1bd4d/channels/drive/client/drive_file.c#L210
        let tdp_req = SharedDirectoryInfoRequest::from(rdp_req.clone());
        (self.tdp_sd_info_request)(tdp_req)?;

        // Add a TDP Shared Directory Info Response handler to the handler cache.
        // When we receive a TDP Shared Directory Info Response with this completion_id,
        // this handler will be called.
        self.pending_sd_info_resp_handlers.insert(
            rdp_req.device_io_request.completion_id,
            Box::new(
                |cli: &mut Self, res: SharedDirectoryInfoResponse| -> RdpResult<Vec<Vec<u8>>> {
                    let rdp_req = rdp_req;

                    match res.err_code {
                        TdpErrCode::Failed | TdpErrCode::AlreadyExists => {
                            return Err(try_error(&format!(
                                "received unexpected TDP error code in SharedDirectoryInfoResponse: {:?}",
                                res.err_code,
                            )));
                        }
                        TdpErrCode::Nil => {
                            // The file exists
                            // https://github.com/FreeRDP/FreeRDP/blob/511444a65e7aa2f537c5e531fa68157a50c1bd4d/channels/drive/client/drive_file.c#L214
                            if res.fso.file_type == FileType::Directory {
                                if rdp_req.create_disposition
                                    == flags::CreateDisposition::FILE_CREATE
                                {
                                    // https://github.com/FreeRDP/FreeRDP/blob/511444a65e7aa2f537c5e531fa68157a50c1bd4d/channels/drive/client/drive_file.c#L221
                                    return cli.prep_device_create_response(
                                        &rdp_req,
                                        NTSTATUS::STATUS_OBJECT_NAME_COLLISION,
                                        0,
                                    );
                                }

                                if rdp_req
                                    .create_options
                                    .contains(flags::CreateOptions::FILE_NON_DIRECTORY_FILE)
                                {
                                    // https://github.com/FreeRDP/FreeRDP/blob/511444a65e7aa2f537c5e531fa68157a50c1bd4d/channels/drive/client/drive_file.c#L227
                                    return cli.prep_device_create_response(
                                        &rdp_req,
                                        NTSTATUS::STATUS_ACCESS_DENIED,
                                        0,
                                    );
                                }
                            } else if rdp_req
                                .create_options
                                .contains(flags::CreateOptions::FILE_DIRECTORY_FILE)
                            {
                                // https://github.com/FreeRDP/FreeRDP/blob/511444a65e7aa2f537c5e531fa68157a50c1bd4d/channels/drive/client/drive_file.c#L237
                                return cli.prep_device_create_response(
                                    &rdp_req,
                                    NTSTATUS::STATUS_NOT_A_DIRECTORY,
                                    0,
                                );
                            }
                        }
                        TdpErrCode::DoesNotExist => {
                            // https://github.com/FreeRDP/FreeRDP/blob/511444a65e7aa2f537c5e531fa68157a50c1bd4d/channels/drive/client/drive_file.c#L242
                            if rdp_req
                                .create_options
                                .contains(flags::CreateOptions::FILE_DIRECTORY_FILE)
                            {
                                if rdp_req.create_disposition.intersects(
                                    flags::CreateDisposition::FILE_OPEN_IF
                                        | flags::CreateDisposition::FILE_CREATE,
                                ) {
                                    // https://github.com/FreeRDP/FreeRDP/blob/511444a65e7aa2f537c5e531fa68157a50c1bd4d/channels/drive/client/drive_file.c#L252
                                    return cli.tdp_sd_create(
                                        rdp_req,
                                        FileType::Directory,
                                        res.fso,
                                    );
                                } else {
                                    // https://github.com/FreeRDP/FreeRDP/blob/511444a65e7aa2f537c5e531fa68157a50c1bd4d/channels/drive/client/drive_file.c#L258
                                    return cli.prep_device_create_response(
                                        &rdp_req,
                                        NTSTATUS::STATUS_NO_SUCH_FILE,
                                        0,
                                    );
                                }
                            }
                        }
                    }

                    // The actual creation of files and error mapping in FreeRDP happens here, for reference:
                    // https://github.com/FreeRDP/FreeRDP/blob/511444a65e7aa2f537c5e531fa68157a50c1bd4d/winpr/libwinpr/file/file.c#L781
                    match rdp_req.create_disposition {
                        flags::CreateDisposition::FILE_SUPERSEDE => {
                            // If the file already exists, replace it with the given file. If it does not, create the given file.
                            if res.err_code == TdpErrCode::Nil {
                                return cli.tdp_sd_overwrite(rdp_req, res.fso);
                            } else if res.err_code == TdpErrCode::DoesNotExist {
                                return cli.tdp_sd_create(rdp_req, FileType::File, res.fso);
                            }
                        }
                        flags::CreateDisposition::FILE_OPEN => {
                            // If the file already exists, open it instead of creating a new file. If it does not, fail the request and do not create a new file.
                            if res.err_code == TdpErrCode::Nil {
                                let file_id = cli.generate_file_id();
                                cli.file_cache.insert(
                                    file_id,
                                    FileCacheObject::new(UnixPath::from(rdp_req.path.clone()), res.fso),
                                );
                                return cli.prep_device_create_response(
                                    &rdp_req,
                                    NTSTATUS::STATUS_SUCCESS,
                                    file_id,
                                );
                            } else if res.err_code == TdpErrCode::DoesNotExist {
                                return cli.prep_device_create_response(
                                    &rdp_req,
                                    NTSTATUS::STATUS_NO_SUCH_FILE,
                                    0,
                                )
                            }
                        }
                        flags::CreateDisposition::FILE_CREATE => {
                            // If the file already exists, fail the request and do not create or open the given file. If it does not, create the given file.
                            if res.err_code == TdpErrCode::Nil {
                                return cli.prep_device_create_response(
                                    &rdp_req,
                                    NTSTATUS::STATUS_OBJECT_NAME_COLLISION,
                                    0,
                                );
                            } else if res.err_code == TdpErrCode::DoesNotExist {
                                return cli.tdp_sd_create(rdp_req, FileType::File, res.fso);
                            }
                        }
                        flags::CreateDisposition::FILE_OPEN_IF => {
                            // If the file already exists, open it. If it does not, create the given file.
                            if res.err_code == TdpErrCode::Nil {
                                let file_id = cli.generate_file_id();
                                cli.file_cache.insert(
                                    file_id,
                                    FileCacheObject::new(UnixPath::from(rdp_req.path.clone()), res.fso),
                                );
                                return cli.prep_device_create_response(
                                    &rdp_req,
                                    NTSTATUS::STATUS_SUCCESS,
                                    file_id,
                                );
                            } else if res.err_code == TdpErrCode::DoesNotExist {
                                return cli.tdp_sd_create(rdp_req, FileType::File, res.fso);
                            }
                        }
                        flags::CreateDisposition::FILE_OVERWRITE => {
                            // If the file already exists, open it and overwrite it. If it does not, fail the request.
                            if res.err_code == TdpErrCode::Nil {
                                return cli.tdp_sd_overwrite(rdp_req, res.fso);
                            } else if res.err_code == TdpErrCode::DoesNotExist {
                                return cli.prep_device_create_response(
                                    &rdp_req,
                                    NTSTATUS::STATUS_NO_SUCH_FILE,
                                    0,
                                )
                            }
                        }
                        flags::CreateDisposition::FILE_OVERWRITE_IF => {
                            // If the file already exists, open it and overwrite it. If it does not, create the given file.
                            if res.err_code == TdpErrCode::Nil {
                                return cli.tdp_sd_overwrite(rdp_req, res.fso);
                            } else if res.err_code == TdpErrCode::DoesNotExist {
                                return cli.tdp_sd_create(rdp_req, FileType::File, res.fso);
                            }
                        }
                        _ => {
                            return Err(invalid_data_error(&format!(
                                "received unknown CreateDisposition value for RDP {:?}",
                                rdp_req
                            )));
                        }
                    }

                    Err(try_error("Programmer error, this line should never be reached"))
                },
            ),
        );

        Ok(vec![])
    }

    fn process_irp_query_information(
        &mut self,
        device_io_request: DeviceIoRequest,
        payload: &mut Payload,
    ) -> RdpResult<Vec<Vec<u8>>> {
        // https://github.com/FreeRDP/FreeRDP/blob/511444a65e7aa2f537c5e531fa68157a50c1bd4d/channels/drive/client/drive_main.c#L373
        let rdp_req = ServerDriveQueryInformationRequest::decode(device_io_request, payload)?;
        debug!("received RDP: {:?}", rdp_req);
        let f = self.file_cache.get(rdp_req.device_io_request.file_id);
        let code = if f.is_some() {
            NTSTATUS::STATUS_SUCCESS
        } else {
            NTSTATUS::STATUS_UNSUCCESSFUL
        };
        self.prep_query_info_response(&rdp_req, f, code)
    }

    fn process_irp_close(&mut self, device_io_request: DeviceIoRequest) -> RdpResult<Vec<Vec<u8>>> {
        // https://github.com/FreeRDP/FreeRDP/blob/511444a65e7aa2f537c5e531fa68157a50c1bd4d/channels/drive/client/drive_main.c#L236
        let rdp_req = DeviceCloseRequest::decode(device_io_request);
        debug!("received RDP: {:?}", rdp_req);
        // Remove the file from our cache
        if let Some(file) = self.file_cache.remove(rdp_req.device_io_request.file_id) {
            if file.delete_pending {
                return self.tdp_sd_delete(rdp_req, file);
            }
            return self.prep_device_close_response(rdp_req, NTSTATUS::STATUS_SUCCESS);
        }

        self.prep_device_close_response(rdp_req, NTSTATUS::STATUS_UNSUCCESSFUL)
    }

    /// The IRP_MJ_DIRECTORY_CONTROL function we support is when it's sent with minor function IRP_MN_QUERY_DIRECTORY,
    /// which is used to retrieve the contents of a directory. RDP does this by repeatedly sending
    /// IRP_MN_QUERY_DIRECTORY, expecting to retrieve the next item in the directory in each reply.
    /// (Which directory is being queried is specified by the FileId in each request).
    ///
    /// An idiosyncrasy of the protocol is that on the first IRP_MN_QUERY_DIRECTORY in a sequence, RDP expects back an
    /// entry for the "." directory, on the second call it expects an entry for the ".." directory, and on subsequent
    /// calls it expects entries for the actual contents of the directory.
    ///
    /// Once all of the directory's contents has been sent back, we alert RDP to stop sending IRP_MN_QUERY_DIRECTORY
    /// by sending it back an NTSTATUS::STATUS_NO_MORE_FILES.
    fn process_irp_directory_control(
        &mut self,
        device_io_request: DeviceIoRequest,
        payload: &mut Payload,
    ) -> RdpResult<Vec<Vec<u8>>> {
        let minor_function = device_io_request.minor_function.clone();
        // https://github.com/FreeRDP/FreeRDP/blob/511444a65e7aa2f537c5e531fa68157a50c1bd4d/channels/drive/client/drive_main.c#L650
        match minor_function {
            MinorFunction::IRP_MN_QUERY_DIRECTORY => {
                let rdp_req = ServerDriveQueryDirectoryRequest::decode(device_io_request, payload)?;
                debug!("received RDP: {:?}", rdp_req);
                let file_id = rdp_req.device_io_request.file_id;
                // https://github.com/FreeRDP/FreeRDP/blob/511444a65e7aa2f537c5e531fa68157a50c1bd4d/channels/drive/client/drive_main.c#L610
                if let Some(dir) = self.file_cache.get(file_id) {
                    if dir.fso.file_type != FileType::Directory {
                        return Err(invalid_data_error("received an IRP_MN_QUERY_DIRECTORY request for a file rather than a directory"));
                    }

                    if rdp_req.initial_query == 0 {
                        // This isn't the initial query, ergo we already have this dir's contents filled in.
                        // Just send the next item.
                        return self.prep_next_drive_query_dir_response(&rdp_req);
                    }

                    // On the initial query, we need to get the list of files in this directory from
                    // the client by sending a TDP SharedDirectoryListRequest.
                    // https://github.com/FreeRDP/FreeRDP/blob/511444a65e7aa2f537c5e531fa68157a50c1bd4d/channels/drive/client/drive_file.c#L775
                    // TODO(isaiah): I'm observing that sometimes rdp_req.path will not be precisely equal to dir.path. For example, we will
                    // get a ServerDriveQueryDirectoryRequest where path == "\\*", whereas the corresponding entry in the file_cache will have
                    // path == "\\". I'm not quite sure what to do with this yet, so just leaving this as a note to self.
                    let path = dir.path.clone();

                    // Ask the client for the list of files in this directory.
                    (self.tdp_sd_list_request)(SharedDirectoryListRequest {
                        completion_id: rdp_req.device_io_request.completion_id,
                        directory_id: rdp_req.device_io_request.device_id,
                        path,
                    })?;

                    // When we get the response for that list of files...
                    self.pending_sd_list_resp_handlers.insert(
                        rdp_req.device_io_request.completion_id,
                        Box::new(
                            move |cli: &mut Self,
                                  res: SharedDirectoryListResponse|
                                  -> RdpResult<Vec<Vec<u8>>> {
                                if res.err_code != TdpErrCode::Nil {
                                    // TODO(isaiah): For now any error will kill the session.
                                    // In the future, we might want to make this send back
                                    // an NTSTATUS::STATUS_UNSUCCESSFUL instead.
                                    return Err(try_error(&format!(
                                        "SharedDirectoryListRequest failed with err_code = {:?}",
                                        res.err_code
                                    )));
                                }

                                // If SharedDirectoryListRequest succeeded, move the
                                // list of FileSystemObjects that correspond to this directory's
                                // contents to its entry in the file cache.
                                if let Some(dir) = cli.file_cache.get_mut(file_id) {
                                    dir.contents = res.fso_list;
                                    // And send back the "." directory over RDP
                                    return cli.prep_next_drive_query_dir_response(&rdp_req);
                                }

                                cli.prep_file_cache_fail_drive_query_dir_response(&rdp_req)
                            },
                        ),
                    );

                    // Return nothing yet, an RDP message will be returned when the pending_sd_list_resp_handlers
                    // closure gets called.
                    return Ok(vec![]);
                }

                // File not found in cache, return a failure
                self.prep_file_cache_fail_drive_query_dir_response(&rdp_req)
            }
            MinorFunction::IRP_MN_NOTIFY_CHANGE_DIRECTORY => {
                debug!("received RDP: {:?}", device_io_request);
                debug!(
                    "ignoring IRP_MN_NOTIFY_CHANGE_DIRECTORY: {:?}",
                    device_io_request
                );
                // https://github.com/FreeRDP/FreeRDP/blob/511444a65e7aa2f537c5e531fa68157a50c1bd4d/channels/drive/client/drive_main.c#L661
                Ok(vec![])
            }
            _ => {
                debug!("received RDP: {:?}", device_io_request);
                // https://github.com/FreeRDP/FreeRDP/blob/511444a65e7aa2f537c5e531fa68157a50c1bd4d/channels/drive/client/drive_main.c#L663
                self.prep_drive_query_dir_response(
                    &device_io_request,
                    NTSTATUS::STATUS_NOT_SUPPORTED,
                    None,
                )
            }
        }
    }

    /// https://github.com/FreeRDP/FreeRDP/blob/511444a65e7aa2f537c5e531fa68157a50c1bd4d/channels/drive/client/drive_main.c#L442
    fn process_irp_query_volume_information(
        &mut self,
        device_io_request: DeviceIoRequest,
        payload: &mut Payload,
    ) -> RdpResult<Vec<Vec<u8>>> {
        let rdp_req = ServerDriveQueryVolumeInformationRequest::decode(device_io_request, payload)?;
        debug!("received RDP: {:?}", rdp_req);
        if let Some(dir) = self.file_cache.get(rdp_req.device_io_request.file_id) {
            match rdp_req.fs_info_class_lvl {
                FileSystemInformationClassLevel::FileFsVolumeInformation => {
                    let buffer = Some(FileSystemInformationClass::FileFsVolumeInformation(
                        FileFsVolumeInformation::new(dir.fso.last_modified as i64),
                    ));
                    return self.prep_query_vol_info_response(
                        &rdp_req.device_io_request,
                        NTSTATUS::STATUS_SUCCESS,
                        buffer,
                    );
                }
                FileSystemInformationClassLevel::FileFsAttributeInformation => {
                    let buffer = Some(FileSystemInformationClass::FileFsAttributeInformation(
                        FileFsAttributeInformation::new(),
                    ));
                    return self.prep_query_vol_info_response(
                        &rdp_req.device_io_request,
                        NTSTATUS::STATUS_SUCCESS,
                        buffer,
                    );
                }
                FileSystemInformationClassLevel::FileFsFullSizeInformation => {
                    let buffer = Some(FileSystemInformationClass::FileFsFullSizeInformation(
                        FileFsFullSizeInformation::new(),
                    ));
                    self.prep_query_vol_info_response(
                        &rdp_req.device_io_request,
                        NTSTATUS::STATUS_SUCCESS,
                        buffer,
                    )
                }
                FileSystemInformationClassLevel::FileFsDeviceInformation => {
                    let buffer = Some(FileSystemInformationClass::FileFsDeviceInformation(
                        FileFsDeviceInformation::new(),
                    ));
                    self.prep_query_vol_info_response(
                        &rdp_req.device_io_request,
                        NTSTATUS::STATUS_SUCCESS,
                        buffer,
                    )
                }
                FileSystemInformationClassLevel::FileFsSizeInformation => {
                    let buffer = Some(FileSystemInformationClass::FileFsSizeInformation(
                        FileFsSizeInformation::new(),
                    ));
                    self.prep_query_vol_info_response(
                        &rdp_req.device_io_request,
                        NTSTATUS::STATUS_SUCCESS,
                        buffer,
                    )
                }
                _ => {
                    // https://github.com/FreeRDP/FreeRDP/blob/511444a65e7aa2f537c5e531fa68157a50c1bd4d/channels/drive/client/drive_main.c#L574-L577
                    return self.prep_query_vol_info_response(
                        &rdp_req.device_io_request,
                        NTSTATUS::STATUS_UNSUCCESSFUL,
                        None,
                    );
                }
            }
        }

        // File not found in cache
        Err(invalid_data_error(&format!(
            "failed to retrieve an item from the file cache with FileId = {}",
            rdp_req.device_io_request.file_id
        )))
    }

    fn process_irp_read(
        &mut self,
        device_io_request: DeviceIoRequest,
        payload: &mut Payload,
    ) -> RdpResult<Vec<Vec<u8>>> {
        // https://github.com/FreeRDP/FreeRDP/blob/511444a65e7aa2f537c5e531fa68157a50c1bd4d/channels/drive/client/drive_main.c#L268
        let rdp_req = DeviceReadRequest::decode(device_io_request, payload)?;
        debug!("received RDP: {:?}", rdp_req);
        self.tdp_sd_read(rdp_req)
    }

    fn process_irp_write(
        &mut self,
        device_io_request: DeviceIoRequest,
        payload: &mut Payload,
    ) -> RdpResult<Vec<Vec<u8>>> {
        let rdp_req = DeviceWriteRequest::decode(device_io_request, payload)?;
        debug!("received RDP: {:?}", rdp_req);
        self.tdp_sd_write(rdp_req)
    }

    #[allow(clippy::wildcard_in_or_patterns)]
    fn process_irp_set_information(
        &mut self,
        device_io_request: DeviceIoRequest,
        payload: &mut Payload,
    ) -> RdpResult<Vec<Vec<u8>>> {
        let rdp_req = ServerDriveSetInformationRequest::decode(device_io_request, payload)?;

        match rdp_req.file_information_class_level {
            FileInformationClassLevel::FileRenameInformation => match rdp_req.set_buffer {
                FileInformationClass::FileRenameInformation(ref rename_info) => {
                    self.rename(rdp_req.clone(), rename_info)
                }
                _ => Err(invalid_data_error(
                    "FileInformationClass does not match FileInformationClassLevel",
                )),
            },
            FileInformationClassLevel::FileBasicInformation
            | FileInformationClassLevel::FileEndOfFileInformation
            | FileInformationClassLevel::FileAllocationInformation => {
                // Each of these ask us to change something we don't have control over at the browser
                // level, so we just do nothing and send back a success.
                // https://github.com/FreeRDP/FreeRDP/blob/dfa231c0a55b005af775b833f92f6bcd30363d77/channels/drive/client/drive_file.c#L579
                self.prep_set_info_response(&rdp_req, NTSTATUS::STATUS_SUCCESS)
            }

            // TODO(isaiah) or TODO(lkozlowski): implement FileDispositionInformation as is the case in FreeRDP.
            // Remove the #[allow(clippy::wildcard_in_or_patterns)] macro above this function once completed.
            FileInformationClassLevel::FileDispositionInformation | _ => {
                Err(not_implemented_error(&format!(
                    "support for ServerDriveSetInformationRequest with fs_info_class_lvl = {:?} is not implemented",
                    rdp_req.file_information_class_level
                )))
            }
        }
    }

    pub fn write_client_device_list_announce<S: Read + Write>(
        &mut self,
        req: ClientDeviceListAnnounce,
        mcs: &mut mcs::Client<S>,
    ) -> RdpResult<()> {
        self.push_active_device_id(req.device_list[0].device_id)?;
        debug!("sending new drive for redirection over RDP: {:?}", req);

        let responses =
            self.add_headers_and_chunkify(PacketId::PAKID_CORE_DEVICELIST_ANNOUNCE, req.encode()?)?;
        let chan = &CHANNEL_NAME.to_string();
        for resp in responses {
            mcs.write(chan, resp)?;
        }

        Ok(())
    }

    pub fn handle_tdp_sd_info_response<S: Read + Write>(
        &mut self,
        res: SharedDirectoryInfoResponse,
        mcs: &mut mcs::Client<S>,
    ) -> RdpResult<()> {
        debug!("received TDP SharedDirectoryInfoResponse: {:?}", res);
        if let Some(tdp_resp_handler) = self
            .pending_sd_info_resp_handlers
            .remove(&res.completion_id)
        {
            let rdp_responses = tdp_resp_handler(self, res)?;
            let chan = &CHANNEL_NAME.to_string();
            for resp in rdp_responses {
                mcs.write(chan, resp)?;
            }
            return Ok(());
        }

        Err(try_error(&format!(
            "received invalid completion id: {}",
            res.completion_id
        )))
    }

    pub fn handle_tdp_sd_create_response<S: Read + Write>(
        &mut self,
        res: SharedDirectoryCreateResponse,
        mcs: &mut mcs::Client<S>,
    ) -> RdpResult<()> {
        debug!("received TDP SharedDirectoryCreateResponse: {:?}", res);
        if let Some(tdp_resp_handler) = self
            .pending_sd_create_resp_handlers
            .remove(&res.completion_id)
        {
            let rdp_responses = tdp_resp_handler(self, res)?;
            let chan = &CHANNEL_NAME.to_string();
            for resp in rdp_responses {
                mcs.write(chan, resp)?;
            }
            return Ok(());
        }

        Err(try_error(&format!(
            "received invalid completion id: {}",
            res.completion_id
        )))
    }

    pub fn handle_tdp_sd_delete_response<S: Read + Write>(
        &mut self,
        res: SharedDirectoryDeleteResponse,
        mcs: &mut mcs::Client<S>,
    ) -> RdpResult<()> {
        debug!("received TDP SharedDirectoryDeleteResponse: {:?}", res);
        if let Some(tdp_resp_handler) = self
            .pending_sd_delete_resp_handlers
            .remove(&res.completion_id)
        {
            let rdp_responses = tdp_resp_handler(self, res)?;
            let chan = &CHANNEL_NAME.to_string();
            for resp in rdp_responses {
                mcs.write(chan, resp)?;
            }
            return Ok(());
        }

        Err(try_error(&format!(
            "received invalid completion id: {}",
            res.completion_id
        )))
    }

    pub fn handle_tdp_sd_list_response<S: Read + Write>(
        &mut self,
        res: SharedDirectoryListResponse,
        mcs: &mut mcs::Client<S>,
    ) -> RdpResult<()> {
        debug!("received TDP SharedDirectoryListResponse: {:?}", res);
        if let Some(tdp_resp_handler) = self
            .pending_sd_list_resp_handlers
            .remove(&res.completion_id)
        {
            let rdp_responses = tdp_resp_handler(self, res)?;
            let chan = &CHANNEL_NAME.to_string();
            for resp in rdp_responses {
                mcs.write(chan, resp)?;
            }
            return Ok(());
        }

        Err(try_error(&format!(
            "received invalid completion id: {}",
            res.completion_id
        )))
    }

    pub fn handle_tdp_sd_read_response<S: Read + Write>(
        &mut self,
        res: SharedDirectoryReadResponse,
        mcs: &mut mcs::Client<S>,
    ) -> RdpResult<()> {
        debug!("received TDP: {:?}", res);
        if let Some(tdp_resp_handler) = self
            .pending_sd_read_resp_handlers
            .remove(&res.completion_id)
        {
            let rdp_responses = tdp_resp_handler(self, res)?;
            let chan = &CHANNEL_NAME.to_string();
            for resp in rdp_responses {
                mcs.write(chan, resp)?;
            }
            return Ok(());
        }

        Err(try_error(&format!(
            "received invalid completion id: {}",
            res.completion_id
        )))
    }

    pub fn handle_tdp_sd_write_response<S: Read + Write>(
        &mut self,
        res: SharedDirectoryWriteResponse,
        mcs: &mut mcs::Client<S>,
    ) -> RdpResult<()> {
        debug!("received TDP: {:?}", res);
        if let Some(tdp_resp_handler) = self
            .pending_sd_write_resp_handlers
            .remove(&res.completion_id)
        {
            let rdp_responses = tdp_resp_handler(self, res)?;
            let chan = &CHANNEL_NAME.to_string();
            for resp in rdp_responses {
                mcs.write(chan, resp)?;
            }
            return Ok(());
        }

        Err(try_error(&format!(
            "received invalid completion id: {}",
            res.completion_id
        )))
    }

    fn prep_device_create_response(
        &mut self,
        req: &DeviceCreateRequest,
        io_status: NTSTATUS,
        new_file_id: u32,
    ) -> RdpResult<Vec<Vec<u8>>> {
        let resp = DeviceCreateResponse::new(req, io_status, new_file_id);
        debug!("sending RDP: {:?}", resp);
        let resp = self
            .add_headers_and_chunkify(PacketId::PAKID_CORE_DEVICE_IOCOMPLETION, resp.encode()?)?;
        Ok(resp)
    }

    fn prep_query_info_response(
        &self,
        req: &ServerDriveQueryInformationRequest,
        file: Option<&FileCacheObject>,
        io_status: NTSTATUS,
    ) -> RdpResult<Vec<Vec<u8>>> {
        let resp = ClientDriveQueryInformationResponse::new(req, file, io_status)?;
        debug!("sending RDP: {:?}", resp);
        let resp = self
            .add_headers_and_chunkify(PacketId::PAKID_CORE_DEVICE_IOCOMPLETION, resp.encode()?)?;
        Ok(resp)
    }

    fn prep_device_close_response(
        &self,
        req: DeviceCloseRequest,
        io_status: NTSTATUS,
    ) -> RdpResult<Vec<Vec<u8>>> {
        let resp = DeviceCloseResponse::new(req, io_status);
        debug!("sending RDP: {:?}", resp);
        let resp = self
            .add_headers_and_chunkify(PacketId::PAKID_CORE_DEVICE_IOCOMPLETION, resp.encode()?)?;
        Ok(resp)
    }

    fn prep_drive_query_dir_response(
        &self,
        device_io_request: &DeviceIoRequest,
        io_status: NTSTATUS,
        buffer: Option<FileInformationClass>,
    ) -> RdpResult<Vec<Vec<u8>>> {
        let resp = ClientDriveQueryDirectoryResponse::new(device_io_request, io_status, buffer)?;
        debug!("sending RDP: {:?}", resp);
        let resp = self
            .add_headers_and_chunkify(PacketId::PAKID_CORE_DEVICE_IOCOMPLETION, resp.encode()?)?;
        Ok(resp)
    }

    /// prep_next_drive_query_dir_response is a helper function that takes advantage of the
    /// Iterator implementation for FileCacheObject in order to respond appropriately to
    /// Server Drive Query Directory Requests as they come in.
    ///
    /// req gives us a FileId, which we use to get the FileCacheObject for the directory that
    /// this request is targeted at. We use that FileCacheObject as an iterator, grabbing the
    /// next() FileSystemObject (starting with ".", then "..", then iterating through the contents
    /// of the target directory), which we then convert to an RDP FileInformationClass for sending back
    /// to the RDP server.
    fn prep_next_drive_query_dir_response(
        &mut self,
        req: &ServerDriveQueryDirectoryRequest,
    ) -> RdpResult<Vec<Vec<u8>>> {
        if let Some(dir) = self.file_cache.get_mut(req.device_io_request.file_id) {
            // Get the next FileSystemObject from the FileCacheObject for translation
            // into an RDP data structure. Because of how next() is implemented for FileCacheObject,
            // the first time this is called we will get an object for the "." directory, the second
            // time will give us "..", and then we will iterate through any files/directories stored
            // within dir.
            if let Some(fso) = dir.next() {
                match req.file_info_class_lvl {
                    // TODO(isaiah): we should support all the file_info_class_lvl's that FreeRDP does:
                    // https://github.com/FreeRDP/FreeRDP/blob/511444a65e7aa2f537c5e531fa68157a50c1bd4d/channels/drive/client/drive_file.c#L794
                    FileInformationClassLevel::FileBothDirectoryInformation => {
                        let buffer = Some(FileInformationClass::FileBothDirectoryInformation(
                            FileBothDirectoryInformation::from(fso)?,
                        ));
                        return self.prep_drive_query_dir_response(
                            &req.device_io_request,
                            NTSTATUS::STATUS_SUCCESS,
                            buffer,
                        );
                    }
                    FileInformationClassLevel::FileFullDirectoryInformation => {
                        let buffer = Some(FileInformationClass::FileFullDirectoryInformation(
                            FileFullDirectoryInformation::from(fso)?,
                        ));
                        return self.prep_drive_query_dir_response(
                            &req.device_io_request,
                            NTSTATUS::STATUS_SUCCESS,
                            buffer,
                        );
                    }
                    FileInformationClassLevel::FileDirectoryInformation
                    | FileInformationClassLevel::FileNamesInformation => {
                        return Err(not_implemented_error(&format!(
                            "support for ServerDriveQueryDirectoryRequest with file_info_class_lvl = {:?} is not implemented",
                            req.file_info_class_lvl
                        )));
                    }
                    _ => {
                        return Err(invalid_data_error("received invalid FileInformationClassLevel in ServerDriveQueryDirectoryRequest"));
                    }
                }
            }

            // If we reach here it means our iterator is exhausted,
            // so we send back a NTSTATUS::STATUS_NO_MORE_FILES to
            // alert RDP that we've listed all the contents of this directory.
            // https://github.com/FreeRDP/FreeRDP/blob/511444a65e7aa2f537c5e531fa68157a50c1bd4d/winpr/libwinpr/file/generic.c#L1193
            // https://github.com/FreeRDP/FreeRDP/blob/511444a65e7aa2f537c5e531fa68157a50c1bd4d/channels/drive/client/drive_main.c#L114
            return self.prep_drive_query_dir_response(
                &req.device_io_request,
                NTSTATUS::STATUS_NO_MORE_FILES,
                None,
            );
        }

        // File not found in cache
        self.prep_file_cache_fail_drive_query_dir_response(req)
    }

    fn prep_file_cache_fail_drive_query_dir_response(
        &self,
        req: &ServerDriveQueryDirectoryRequest,
    ) -> RdpResult<Vec<Vec<u8>>> {
        debug!(
            "failed to retrieve an item from the file cache with FileId = {}",
            req.device_io_request.file_id
        );
        // https://github.com/FreeRDP/FreeRDP/blob/511444a65e7aa2f537c5e531fa68157a50c1bd4d/channels/drive/client/drive_main.c#L633
        self.prep_drive_query_dir_response(
            &req.device_io_request,
            NTSTATUS::STATUS_UNSUCCESSFUL,
            None,
        )
    }

    fn prep_query_vol_info_response(
        &self,
        device_io_request: &DeviceIoRequest,
        io_status: NTSTATUS,
        buffer: Option<FileSystemInformationClass>,
    ) -> RdpResult<Vec<Vec<u8>>> {
        let resp =
            ClientDriveQueryVolumeInformationResponse::new(device_io_request, io_status, buffer)?;
        debug!("sending RDP: {:?}", resp);
        let resp = self
            .add_headers_and_chunkify(PacketId::PAKID_CORE_DEVICE_IOCOMPLETION, resp.encode()?)?;
        Ok(resp)
    }

    fn prep_read_response(
        &self,
        req: DeviceReadRequest,
        io_status: NTSTATUS,
        data: Vec<u8>,
    ) -> RdpResult<Vec<Vec<u8>>> {
        let resp = DeviceReadResponse::new(&req, io_status, data);
        debug!("sending RDP: {:?}", resp);
        let resp = self
            .add_headers_and_chunkify(PacketId::PAKID_CORE_DEVICE_IOCOMPLETION, resp.encode()?)?;
        Ok(resp)
    }

    fn prep_write_response(
        &self,
        req: DeviceIoRequest,
        io_status: NTSTATUS,
        length: u32,
    ) -> RdpResult<Vec<Vec<u8>>> {
        let resp = DeviceWriteResponse::new(&req, io_status, length);
        debug!("sending RDP: {:?}", resp);
        let resp = self
            .add_headers_and_chunkify(PacketId::PAKID_CORE_DEVICE_IOCOMPLETION, resp.encode()?)?;
        Ok(resp)
    }

    fn prep_set_info_response(
        &mut self,
        req: &ServerDriveSetInformationRequest,
        io_status: NTSTATUS,
    ) -> RdpResult<Vec<Vec<u8>>> {
        let resp = ClientDriveSetInformationResponse::new(req, io_status);
        debug!("sending RDP: {:?}", resp);
        let resp = self
            .add_headers_and_chunkify(PacketId::PAKID_CORE_DEVICE_IOCOMPLETION, resp.encode()?)?;
        Ok(resp)
    }

    /// Helper function for sending a TDP SharedDirectoryCreateRequest based on an
    /// RDP DeviceCreateRequest and handling the TDP SharedDirectoryCreateResponse.
    fn tdp_sd_create(
        &mut self,
        rdp_req: DeviceCreateRequest,
        file_type: FileType,
        fso: FileSystemObject,
    ) -> RdpResult<Vec<Vec<u8>>> {
        let tdp_req = SharedDirectoryCreateRequest {
            completion_id: rdp_req.device_io_request.completion_id,
            directory_id: rdp_req.device_io_request.device_id,
            file_type,
            path: UnixPath::from(rdp_req.path.clone()),
        };
        (self.tdp_sd_create_request)(tdp_req)?;

        self.pending_sd_create_resp_handlers.insert(
            rdp_req.device_io_request.completion_id,
            Box::new(
                move |cli: &mut Self,
                      res: SharedDirectoryCreateResponse|
                      -> RdpResult<Vec<Vec<u8>>> {
                    if res.err_code != TdpErrCode::Nil {
                        return cli.prep_device_create_response(
                            &rdp_req,
                            NTSTATUS::STATUS_UNSUCCESSFUL,
                            0,
                        );
                    }

                    let file_id = cli.generate_file_id();
                    cli.file_cache
                        .insert(file_id, FileCacheObject::new(UnixPath::from(rdp_req.path.clone()), fso));
                    cli.prep_device_create_response(&rdp_req, NTSTATUS::STATUS_SUCCESS, file_id)
                },
            ),
        );
        Ok(vec![])
    }

    /// Helper function for combining a TDP SharedDirectoryDeleteRequest
    /// with a TDP SharedDirectoryCreateRequest to overwrite a file, based
    /// on an RDP DeviceCreateRequest.
    fn tdp_sd_overwrite(
        &mut self,
        rdp_req: DeviceCreateRequest,
        fso: FileSystemObject,
    ) -> RdpResult<Vec<Vec<u8>>> {
        let tdp_req = SharedDirectoryDeleteRequest {
            completion_id: rdp_req.device_io_request.completion_id,
            directory_id: rdp_req.device_io_request.device_id,
            path: UnixPath::from(rdp_req.path.clone()),
        };
        (self.tdp_sd_delete_request)(tdp_req)?;
        self.pending_sd_delete_resp_handlers.insert(
            rdp_req.device_io_request.completion_id,
            Box::new(
                |cli: &mut Self, res: SharedDirectoryDeleteResponse| -> RdpResult<Vec<Vec<u8>>> {
                    match res.err_code {
                        TdpErrCode::Nil => cli.tdp_sd_create(rdp_req, FileType::File, fso),
                        _ => cli.prep_device_create_response(
                            &rdp_req,
                            NTSTATUS::STATUS_UNSUCCESSFUL,
                            0,
                        ),
                    }
                },
            ),
        );
        Ok(vec![])
    }

    fn tdp_sd_delete(
        &mut self,
        rdp_req: DeviceCloseRequest,
        file: FileCacheObject,
    ) -> RdpResult<Vec<Vec<u8>>> {
        let tdp_req = SharedDirectoryDeleteRequest {
            completion_id: rdp_req.device_io_request.completion_id,
            directory_id: rdp_req.device_io_request.device_id,
            path: file.path,
        };
        (self.tdp_sd_delete_request)(tdp_req)?;
        self.pending_sd_delete_resp_handlers.insert(
            rdp_req.device_io_request.completion_id,
            Box::new(
                |cli: &mut Self, res: SharedDirectoryDeleteResponse| -> RdpResult<Vec<Vec<u8>>> {
                    let code = if res.err_code == TdpErrCode::Nil {
                        NTSTATUS::STATUS_SUCCESS
                    } else {
                        NTSTATUS::STATUS_UNSUCCESSFUL
                    };
                    cli.prep_device_close_response(rdp_req, code)
                },
            ),
        );
        Ok(vec![])
    }

    fn tdp_sd_read(&mut self, rdp_req: DeviceReadRequest) -> RdpResult<Vec<Vec<u8>>> {
        if let Some(file) = self.file_cache.get(rdp_req.device_io_request.file_id) {
            let tdp_req = SharedDirectoryReadRequest {
                completion_id: rdp_req.device_io_request.completion_id,
                directory_id: rdp_req.device_io_request.device_id,
                path: file.path.clone(),
                length: rdp_req.length,
                offset: rdp_req.offset,
            };
            (self.tdp_sd_read_request)(tdp_req)?;

            self.pending_sd_read_resp_handlers.insert(
                rdp_req.device_io_request.completion_id,
                Box::new(
                    move |cli: &mut Self,
                          res: SharedDirectoryReadResponse|
                          -> RdpResult<Vec<Vec<u8>>> {
                        match res.err_code {
                            TdpErrCode::Nil => cli.prep_read_response(
                                rdp_req,
                                NTSTATUS::STATUS_SUCCESS,
                                res.read_data,
                            ),
                            _ => cli.prep_read_response(
                                rdp_req,
                                NTSTATUS::STATUS_UNSUCCESSFUL,
                                vec![],
                            ),
                        }
                    },
                ),
            );

            return Ok(vec![]);
        }

        // File not found in cache
        self.prep_read_response(rdp_req, NTSTATUS::STATUS_UNSUCCESSFUL, vec![])
    }

    fn tdp_sd_write(&mut self, rdp_req: DeviceWriteRequest) -> RdpResult<Vec<Vec<u8>>> {
        if let Some(file) = self.file_cache.get(rdp_req.device_io_request.file_id) {
            let tdp_req = SharedDirectoryWriteRequest {
                completion_id: rdp_req.device_io_request.completion_id,
                directory_id: rdp_req.device_io_request.device_id,
                path: file.path.clone(),
                offset: rdp_req.offset,
                write_data: rdp_req.write_data,
            };
            (self.tdp_sd_write_request)(tdp_req)?;

            let device_io_request = rdp_req.device_io_request;
            self.pending_sd_write_resp_handlers.insert(
                device_io_request.completion_id,
                Box::new(
                    move |cli: &mut Self,
                          res: SharedDirectoryWriteResponse|
                          -> RdpResult<Vec<Vec<u8>>> {
                        match res.err_code {
                            TdpErrCode::Nil => cli.prep_write_response(
                                device_io_request,
                                NTSTATUS::STATUS_SUCCESS,
                                res.bytes_written,
                            ),
                            _ => cli.prep_write_response(
                                device_io_request,
                                NTSTATUS::STATUS_UNSUCCESSFUL,
                                0,
                            ),
                        }
                    },
                ),
            );

            return Ok(vec![]);
        }

        // File not found in cache
        self.prep_write_response(rdp_req.device_io_request, NTSTATUS::STATUS_UNSUCCESSFUL, 0)
    }

    fn rename(
        &mut self,
        rdp_req: ServerDriveSetInformationRequest,
        rename_info: &FileRenameInformation,
    ) -> RdpResult<Vec<Vec<u8>>> {
        // https://github.com/FreeRDP/FreeRDP/blob/dfa231c0a55b005af775b833f92f6bcd30363d77/channels/drive/client/drive_file.c#L709
        match rename_info.replace_if_exists {
            Boolean::True => self.rename_replace_if_exists(rdp_req, rename_info),
            Boolean::False => self.rename_dont_replace_if_exists(rdp_req, rename_info),
        }
    }

    fn rename_replace_if_exists(
        &mut self,
        rdp_req: ServerDriveSetInformationRequest,
        rename_info: &FileRenameInformation,
    ) -> RdpResult<Vec<Vec<u8>>> {
        // If replace_if_exists is true, we can just send a TDP SharedDirectoryMoveRequest,
        // which works like the unix `mv` utility (meaning it will automatically replace if exists).
        self.tdp_sd_move(rdp_req, rename_info)
    }

    fn rename_dont_replace_if_exists(
        &mut self,
        rdp_req: ServerDriveSetInformationRequest,
        rename_info: &FileRenameInformation,
    ) -> RdpResult<Vec<Vec<u8>>> {
        let new_path = UnixPath::from(rename_info.file_name.clone());
        // If replace_if_exists is false, first check if the new_path exists.
        (self.tdp_sd_info_request)(SharedDirectoryInfoRequest {
            completion_id: rdp_req.device_io_request.completion_id,
            directory_id: rdp_req.device_io_request.device_id,
            path: new_path,
        })?;

        let rename_info = (*rename_info).clone();
        self.pending_sd_info_resp_handlers.insert(
            rdp_req.device_io_request.completion_id,
            Box::new(
                move |cli: &mut Self,
                      res: SharedDirectoryInfoResponse|
                      -> RdpResult<Vec<Vec<u8>>> {
                    if res.err_code == TdpErrCode::DoesNotExist {
                        // If the file doesn't already exist, send a move request.
                        return cli.tdp_sd_move(rdp_req, &rename_info);
                    }
                    // If it does, send back a name collision error, as is done in FreeRDP.
                    cli.prep_set_info_response(&rdp_req, NTSTATUS::STATUS_OBJECT_NAME_COLLISION)
                },
            ),
        );

        Ok(vec![])
    }

    fn tdp_sd_move(
        &mut self,
        rdp_req: ServerDriveSetInformationRequest,
        rename_info: &FileRenameInformation,
    ) -> RdpResult<Vec<Vec<u8>>> {
        if let Some(file) = self.file_cache.get(rdp_req.device_io_request.file_id) {
            (self.tdp_sd_move_request)(SharedDirectoryMoveRequest {
                completion_id: rdp_req.device_io_request.completion_id,
                directory_id: rdp_req.device_io_request.device_id,
                original_path: file.path.clone(),
                new_path: UnixPath::from(rename_info.file_name.clone()),
            })?;

            self.pending_sd_move_resp_handlers.insert(
                rdp_req.device_io_request.completion_id,
                Box::new(
                    move |cli: &mut Self,
                          res: SharedDirectoryMoveResponse|
                          -> RdpResult<Vec<Vec<u8>>> {
                        if res.err_code == TdpErrCode::Nil {
                            cli.prep_set_info_response(&rdp_req, NTSTATUS::STATUS_SUCCESS)
                        } else {
                            cli.prep_set_info_response(&rdp_req, NTSTATUS::STATUS_UNSUCCESSFUL)
                        }
                    },
                ),
            );

            return Ok(vec![]);
        }

        // File not found in cache
        self.prep_set_info_response(&rdp_req, NTSTATUS::STATUS_UNSUCCESSFUL)
    }

    /// add_headers_and_chunkify takes an encoded PDU ready to be sent over a virtual channel (payload),
    /// adds on the Shared Header based the passed packet_id, adds the appropriate (virtual) Channel PDU Header,
    /// and splits the entire payload into chunks if the payload exceeds the maximum size.
    fn add_headers_and_chunkify(
        &self,
        packet_id: PacketId,
        payload: Vec<u8>,
    ) -> RdpResult<Vec<Vec<u8>>> {
        let mut inner = SharedHeader::new(Component::RDPDR_CTYP_CORE, packet_id).encode()?;
        inner.extend_from_slice(&payload);
        self.vchan.add_header_and_chunkify(None, inner)
    }

    fn push_active_device_id(&mut self, device_id: u32) -> RdpResult<()> {
        if self.active_device_ids.contains(&device_id) {
            return Err(RdpError::TryError(format!(
                "attempted to add a duplicate device_id {} to active_device_ids {:?}",
                device_id, self.active_device_ids
            )));
        }
        self.active_device_ids.push(device_id);
        Ok(())
    }

    fn get_scard_device_id(&self) -> RdpResult<u32> {
        // We always push it into the list first
        if !self.active_device_ids.is_empty() {
            return Ok(self.active_device_ids[0]);
        }
        Err(RdpError::TryError("no active device ids".to_string()))
    }

    fn generate_file_id(&mut self) -> u32 {
        self.next_file_id = self.next_file_id.wrapping_add(1);
        self.next_file_id
    }
}

/// FileCacheObject is an in-memory representation of
/// of a file or directory holding the metadata necessary
/// for RDP drive redirection. They are stored in map indexed
/// by their RDP FileId.
///
/// The lifecycle for a FileCacheObject is a function of the
/// MajorFunction of RDP DeviceIoRequests:
///
/// | Sequence | MajorFunction | results in                                               |
/// | -------- | ------------- | ---------------------------------------------------------|
/// | 1        | IRP_MJ_CREATE | A new FileCacheObject is created and assigned a FileId   |
/// | -------- | ------------- | ---------------------------------------------------------|
/// | 2        | <other>       | The FCO is retrieved from the cache by the FileId in the |
/// |          |               | DeviceIoRequest and metadata is used to craft a response |
/// | -------- | ------------- | ---------------------------------------------------------|
/// | 3        | IRP_MJ_CLOSE  | The FCO is deleted from the cache                        |
/// | -------- | ------------- | ---------------------------------------------------------|
<<<<<<< HEAD
#[allow(dead_code)]
#[derive(Debug, Clone)]
=======
#[derive(Debug)]
>>>>>>> 57e5b4c9
struct FileCacheObject {
    path: UnixPath,
    delete_pending: bool,
    /// The FileSystemObject pertaining to the file or directory at path.
    fso: FileSystemObject,
    /// A vector of the contents of the directory at path.
    contents: Vec<FileSystemObject>,

    /// Book-keeping variable, see Iterator implementation
    contents_i: usize,
    /// Book-keeping variable, see Iterator implementation
    dot_sent: bool,
    /// Book-keeping variable, see Iterator implementation
    dotdot_sent: bool,
}

impl FileCacheObject {
    fn new(path: UnixPath, fso: FileSystemObject) -> Self {
        Self {
            path,
            delete_pending: false,
            fso,
            contents: Vec::new(),

            contents_i: 0,
            dot_sent: false,
            dotdot_sent: false,
        }
    }
}

/// FileCacheObject is used as an iterator for the implementation of
/// IRP_MJ_DIRECTORY_CONTROL, which requires that we iterate through
/// all the files of a directory one by one. In this case, the directory
/// is the FileCacheObject itself, with it's own fso field representing
/// the directory, and its contents being represented by FileSystemObject's
/// in its contents field.
///
/// We account for an idiosyncrasy of the RDP protocol here: when fielding an
/// IRP_MJ_DIRECTORY_CONTROL, RDP first expects to receive an entry for the "."
/// directory, and next an entry for the ".." directory. Only after those two
/// directories have been sent do we begin sending the actual contents of this
/// directory (the contents field). (This is why we maintain dot_sent and dotdot_sent
/// fields on each FileCacheObject)
///
/// Note that this implementation only makes sense in the case that this FileCacheObject
/// is itself a directory (fso.file_type == FileType::Directory). We leave it up to the
/// caller to ensure iteration makes sense in the given context that it's used.
impl Iterator for FileCacheObject {
    type Item = FileSystemObject;

    fn next(&mut self) -> Option<Self::Item> {
        // On the first call to next, return the "." directory
        if !self.dot_sent {
            self.dot_sent = true;
            Some(FileSystemObject {
                last_modified: self.fso.last_modified,
                size: self.fso.size,
                file_type: self.fso.file_type,
                path: UnixPath::new(".".to_string()),
            })
        } else if !self.dotdot_sent {
            // On the second call to next, return the ".." directory
            self.dotdot_sent = true;
            Some(FileSystemObject {
                last_modified: self.fso.last_modified,
                size: 0,
                file_type: FileType::Directory,
                path: UnixPath::new("..".to_string()),
            })
        } else {
            // "." and ".." have been sent, now start iterating through
            // the actual contents of the directory
            if self.contents_i < self.contents.len() {
                let i = self.contents_i;
                self.contents_i += 1;
                return Some(self.contents[i].clone());
            }
            None
        }
    }
}

struct FileCache {
    cache: HashMap<u32, FileCacheObject>,
}

impl FileCache {
    fn new() -> Self {
        Self {
            cache: HashMap::new(),
        }
    }

    /// Insert a FileCacheObject into the file cache.
    ///
    /// If the file cache did not have this key present, [`None`] is returned.
    ///
    /// If the file cache did have this key present, the value is updated, and the old
    /// value is returned. The key is not updated, though; this matters for
    /// types that can be `==` without being identical.
    fn insert(&mut self, file_id: u32, file: FileCacheObject) -> Option<FileCacheObject> {
        self.cache.insert(file_id, file)
    }

    /// Retrieves a FileCacheObject from the file cache,
    /// without removing it from the cache.
    fn get(&self, file_id: u32) -> Option<&FileCacheObject> {
        self.cache.get(&file_id)
    }
    /// Retrieves a mutable FileCacheObject from the file cache,
    /// without removing it from the cache.
    fn get_mut(&mut self, file_id: u32) -> Option<&mut FileCacheObject> {
        self.cache.get_mut(&file_id)
    }

    /// Retrieves a FileCacheObject from the file cache,
    /// removing it from the cache.
    fn remove(&mut self, file_id: u32) -> Option<FileCacheObject> {
        self.cache.remove(&file_id)
    }
}

/// 2.2.1.1 Shared Header (RDPDR_HEADER)
/// This header is present at the beginning of every message in sent over the rdpdr virtual channel.
/// The purpose of this header is to describe the type of the message.
/// https://docs.microsoft.com/en-us/openspecs/windows_protocols/ms-rdpefs/29d4108f-8163-4a67-8271-e48c4b9c2a7c
#[derive(Debug)]
struct SharedHeader {
    component: Component,
    packet_id: PacketId,
}

impl SharedHeader {
    fn new(component: Component, packet_id: PacketId) -> Self {
        Self {
            component,
            packet_id,
        }
    }
    fn decode(payload: &mut Payload) -> RdpResult<Self> {
        let component = payload.read_u16::<LittleEndian>()?;
        let packet_id = payload.read_u16::<LittleEndian>()?;
        Ok(Self {
            component: Component::from_u16(component).ok_or_else(|| {
                invalid_data_error(&format!("invalid component value {:#06x}", component))
            })?,
            packet_id: PacketId::from_u16(packet_id).ok_or_else(|| {
                invalid_data_error(&format!("invalid packet_id value {:#06x}", packet_id))
            })?,
        })
    }
    fn encode(&self) -> RdpResult<Vec<u8>> {
        let mut w = vec![];
        w.write_u16::<LittleEndian>(self.component.to_u16().unwrap())?;
        w.write_u16::<LittleEndian>(self.packet_id.to_u16().unwrap())?;
        Ok(w)
    }
}

type ServerAnnounceRequest = ClientIdMessage;
type ClientAnnounceReply = ClientIdMessage;
type ServerClientIdConfirm = ClientIdMessage;

#[derive(Debug)]
struct ClientIdMessage {
    version_major: u16,
    version_minor: u16,
    client_id: u32,
}

impl ClientIdMessage {
    fn new(req: ServerAnnounceRequest) -> Self {
        Self {
            version_major: VERSION_MAJOR,
            version_minor: VERSION_MINOR,
            client_id: req.client_id,
        }
    }

    fn encode(&self) -> RdpResult<Vec<u8>> {
        let mut w = vec![];
        w.write_u16::<LittleEndian>(self.version_major)?;
        w.write_u16::<LittleEndian>(self.version_minor)?;
        w.write_u32::<LittleEndian>(self.client_id)?;
        Ok(w)
    }

    fn decode(payload: &mut Payload) -> RdpResult<Self> {
        Ok(Self {
            version_major: payload.read_u16::<LittleEndian>()?,
            version_minor: payload.read_u16::<LittleEndian>()?,
            client_id: payload.read_u32::<LittleEndian>()?,
        })
    }
}

#[derive(Debug)]
struct ServerCoreCapabilityRequest {
    num_capabilities: u16,
    padding: u16,
    capabilities: Vec<CapabilitySet>,
}

impl ServerCoreCapabilityRequest {
    fn new_response(allow_directory_sharing: bool) -> Self {
        // Clients are always required to send the "general" capability set.
        // In addition, we also send the optional smartcard capability (CAP_SMARTCARD_TYPE)
        // and drive capability (CAP_DRIVE_TYPE).
        let mut capabilities = vec![
            CapabilitySet {
                header: CapabilityHeader {
                    cap_type: CapabilityType::CAP_GENERAL_TYPE,
                    length: 8 + 36, // 8 byte header + 36 byte capability descriptor
                    version: GENERAL_CAPABILITY_VERSION_02,
                },
                data: Capability::General(GeneralCapabilitySet {
                    os_type: 0,
                    os_version: 0,
                    protocol_major_version: VERSION_MAJOR,
                    protocol_minor_version: VERSION_MINOR,
                    io_code_1: 0x00007fff, // Combination of all the required bits.
                    io_code_2: 0,
                    extended_pdu: 0x00000001 | 0x00000002, // RDPDR_DEVICE_REMOVE_PDUS | RDPDR_CLIENT_DISPLAY_NAME_PDU
                    extra_flags_1: 0,
                    extra_flags_2: 0,
                    special_type_device_cap: 1, // Request redirection of 1 special device - smartcard.
                }),
            },
            CapabilitySet {
                header: CapabilityHeader {
                    cap_type: CapabilityType::CAP_SMARTCARD_TYPE,
                    length: 8, // 8 byte header + empty capability descriptor
                    version: SMARTCARD_CAPABILITY_VERSION_01,
                },
                data: Capability::Smartcard,
            },
        ];

        if allow_directory_sharing {
            capabilities.push(CapabilitySet {
                header: CapabilityHeader {
                    cap_type: CapabilityType::CAP_DRIVE_TYPE,
                    length: 8, // 8 byte header + empty capability descriptor
                    version: DRIVE_CAPABILITY_VERSION_02,
                },
                data: Capability::Drive,
            });
        }

        Self {
            padding: 0,
            num_capabilities: capabilities.len() as u16,
            capabilities,
        }
    }

    fn encode(&self) -> RdpResult<Vec<u8>> {
        let mut w = vec![];
        w.write_u16::<LittleEndian>(self.num_capabilities)?;
        w.write_u16::<LittleEndian>(self.padding)?;
        for cap in self.capabilities.iter() {
            w.extend_from_slice(&cap.encode()?);
        }
        Ok(w)
    }

    fn decode(payload: &mut Payload) -> RdpResult<Self> {
        let num_capabilities = payload.read_u16::<LittleEndian>()?;
        let padding = payload.read_u16::<LittleEndian>()?;
        let mut capabilities = vec![];
        for _ in 0..num_capabilities {
            capabilities.push(CapabilitySet::decode(payload)?);
        }

        Ok(Self {
            num_capabilities,
            padding,
            capabilities,
        })
    }
}

#[derive(Debug)]
struct CapabilitySet {
    header: CapabilityHeader,
    data: Capability,
}

impl CapabilitySet {
    fn encode(&self) -> RdpResult<Vec<u8>> {
        let mut w = self.header.encode()?;
        w.extend_from_slice(&self.data.encode()?);
        Ok(w)
    }
    fn decode(payload: &mut Payload) -> RdpResult<Self> {
        let header = CapabilityHeader::decode(payload)?;
        let data = Capability::decode(payload, &header)?;

        Ok(Self { header, data })
    }
}

#[derive(Debug)]
struct CapabilityHeader {
    cap_type: CapabilityType,
    length: u16,
    version: u32,
}

impl CapabilityHeader {
    fn encode(&self) -> RdpResult<Vec<u8>> {
        let mut w = vec![];
        w.write_u16::<LittleEndian>(self.cap_type.to_u16().unwrap())?;
        w.write_u16::<LittleEndian>(self.length)?;
        w.write_u32::<LittleEndian>(self.version)?;
        Ok(w)
    }
    fn decode(payload: &mut Payload) -> RdpResult<Self> {
        let cap_type = payload.read_u16::<LittleEndian>()?;
        Ok(Self {
            cap_type: CapabilityType::from_u16(cap_type).ok_or_else(|| {
                invalid_data_error(&format!("invalid capability type {:#06x}", cap_type))
            })?,
            length: payload.read_u16::<LittleEndian>()?,
            version: payload.read_u32::<LittleEndian>()?,
        })
    }
}

#[derive(Debug)]
enum Capability {
    General(GeneralCapabilitySet),
    Printer,
    Port,
    Drive,
    Smartcard,
}

impl Capability {
    fn encode(&self) -> RdpResult<Vec<u8>> {
        match self {
            Capability::General(general) => Ok(general.encode()?),
            _ => Ok(vec![]),
        }
    }

    fn decode(payload: &mut Payload, header: &CapabilityHeader) -> RdpResult<Self> {
        match header.cap_type {
            CapabilityType::CAP_GENERAL_TYPE => Ok(Capability::General(
                GeneralCapabilitySet::decode(payload, header.version)?,
            )),
            CapabilityType::CAP_PRINTER_TYPE => Ok(Capability::Printer),
            CapabilityType::CAP_PORT_TYPE => Ok(Capability::Port),
            CapabilityType::CAP_DRIVE_TYPE => Ok(Capability::Drive),
            CapabilityType::CAP_SMARTCARD_TYPE => Ok(Capability::Smartcard),
        }
    }
}

#[derive(Debug)]
struct GeneralCapabilitySet {
    os_type: u32,
    os_version: u32,
    protocol_major_version: u16,
    protocol_minor_version: u16,
    io_code_1: u32,
    io_code_2: u32,
    extended_pdu: u32,
    extra_flags_1: u32,
    extra_flags_2: u32,
    special_type_device_cap: u32,
}

impl GeneralCapabilitySet {
    fn encode(&self) -> RdpResult<Vec<u8>> {
        let mut w = vec![];
        w.write_u32::<LittleEndian>(self.os_type)?;
        w.write_u32::<LittleEndian>(self.os_version)?;
        w.write_u16::<LittleEndian>(self.protocol_major_version)?;
        w.write_u16::<LittleEndian>(self.protocol_minor_version)?;
        w.write_u32::<LittleEndian>(self.io_code_1)?;
        w.write_u32::<LittleEndian>(self.io_code_2)?;
        w.write_u32::<LittleEndian>(self.extended_pdu)?;
        w.write_u32::<LittleEndian>(self.extra_flags_1)?;
        w.write_u32::<LittleEndian>(self.extra_flags_2)?;
        w.write_u32::<LittleEndian>(self.special_type_device_cap)?;
        Ok(w)
    }

    fn decode(payload: &mut Payload, version: u32) -> RdpResult<Self> {
        Ok(Self {
            os_type: payload.read_u32::<LittleEndian>()?,
            os_version: payload.read_u32::<LittleEndian>()?,
            protocol_major_version: payload.read_u16::<LittleEndian>()?,
            protocol_minor_version: payload.read_u16::<LittleEndian>()?,
            io_code_1: payload.read_u32::<LittleEndian>()?,
            io_code_2: payload.read_u32::<LittleEndian>()?,
            extended_pdu: payload.read_u32::<LittleEndian>()?,
            extra_flags_1: payload.read_u32::<LittleEndian>()?,
            extra_flags_2: payload.read_u32::<LittleEndian>()?,
            special_type_device_cap: if version == GENERAL_CAPABILITY_VERSION_02 {
                payload.read_u32::<LittleEndian>()?
            } else {
                0
            },
        })
    }
}

type ClientCoreCapabilityResponse = ServerCoreCapabilityRequest;

#[derive(Debug)]
pub struct ClientDeviceListAnnounceRequest {
    device_count: u32,
    device_list: Vec<DeviceAnnounceHeader>,
}

pub type ClientDeviceListAnnounce = ClientDeviceListAnnounceRequest;

impl ClientDeviceListAnnounceRequest {
    // We only need to announce the smartcard in this Client Device List Announce Request.
    // Drives (directories) can be announced at any time with a Client Drive Device List Announce.
    fn new_smartcard(device_id: u32) -> Self {
        Self {
            device_count: 1,
            device_list: vec![DeviceAnnounceHeader {
                device_type: DeviceType::RDPDR_DTYP_SMARTCARD,
                device_id,
                // This name is a constant defined by the spec.
                preferred_dos_name: "SCARD".to_string(),
                device_data_length: 0,
                device_data: vec![],
            }],
        }
    }

    /// A new drive can be announced at any time during RDP's operation. It is up to the caller
    pub fn new_drive(device_id: u32, drive_name: String) -> Self {
        // If the client supports DRIVE_CAPABILITY_VERSION_02 in the Drive Capability Set,
        // then the full name MUST also be specified in the DeviceData field, as a null-terminated
        // Unicode string. If the DeviceDataLength field is nonzero, the content of the
        // PreferredDosName field is ignored.
        //
        // In the RDP spec, Unicode typically means null-terminated UTF-16LE, however empirically it
        // appears that this field expects null-terminated UTF-8.
        let device_data = util::to_utf8(&drive_name);

        Self {
            device_count: 1,
            device_list: vec![DeviceAnnounceHeader {
                device_type: DeviceType::RDPDR_DTYP_FILESYSTEM,
                device_id,
                preferred_dos_name: drive_name,
                device_data_length: device_data.len() as u32,
                device_data,
            }],
        }
    }

    fn new_empty() -> Self {
        Self {
            device_count: 0,
            device_list: vec![],
        }
    }

    fn encode(&self) -> RdpResult<Vec<u8>> {
        let mut w = vec![];
        w.write_u32::<LittleEndian>(self.device_count)?;
        for dev in self.device_list.iter() {
            w.extend_from_slice(&dev.encode()?);
        }
        Ok(w)
    }
}

/// 2.2.1.3 Device Announce Header (DEVICE_ANNOUNCE)
/// https://docs.microsoft.com/en-us/openspecs/windows_protocols/ms-rdpefs/32e34332-774b-4ead-8c9d-5d64720d6bf9
#[derive(Debug)]
struct DeviceAnnounceHeader {
    device_type: DeviceType,
    device_id: u32,
    preferred_dos_name: String,
    device_data_length: u32,
    device_data: Vec<u8>,
}

impl DeviceAnnounceHeader {
    fn encode(&self) -> RdpResult<Vec<u8>> {
        let mut w = vec![];
        w.write_u32::<LittleEndian>(self.device_type.to_u32().unwrap())?;
        w.write_u32::<LittleEndian>(self.device_id)?;
        let mut name: &str = &self.preferred_dos_name;
        // See "PreferredDosName" at
        // https://docs.microsoft.com/en-us/openspecs/windows_protocols/ms-rdpefs/32e34332-774b-4ead-8c9d-5d64720d6bf9
        if name.len() > 7 {
            name = &name[..7];
        }
        w.extend_from_slice(&format!("{:\x00<8}", name).into_bytes());
        w.write_u32::<LittleEndian>(self.device_data_length)?;
        w.extend_from_slice(&self.device_data);
        Ok(w)
    }
}

#[derive(Debug)]
struct ServerDeviceAnnounceResponse {
    device_id: u32,
    result_code: u32,
}

impl ServerDeviceAnnounceResponse {
    fn decode(payload: &mut Payload) -> RdpResult<Self> {
        Ok(Self {
            device_id: payload.read_u32::<LittleEndian>()?,
            result_code: payload.read_u32::<LittleEndian>()?,
        })
    }
}

#[derive(Debug, Clone, ToPrimitive)]
#[repr(u32)]
#[allow(non_camel_case_types)]
#[allow(dead_code)]
enum ClientNameRequestUnicodeFlag {
    Ascii = 0x0,
    Unicode = 0x1,
}

/// 2.2.2.4 Client Name Request (DR_CORE_CLIENT_NAME_REQ)
/// https://docs.microsoft.com/en-us/openspecs/windows_protocols/ms-rdpefs/902497f1-3b1c-4aee-95f8-1668f9b7b7d2
#[derive(Debug, Clone)]
pub struct ClientNameRequest {
    unicode_flag: ClientNameRequestUnicodeFlag,
    computer_name: CString,
}

impl ClientNameRequest {
    fn new(unicode_flag: ClientNameRequestUnicodeFlag, computer_name: CString) -> Self {
        Self {
            unicode_flag,
            computer_name,
        }
    }

    fn encode(&self) -> RdpResult<Vec<u8>> {
        let mut w = vec![];
        w.write_u32::<LittleEndian>(self.unicode_flag.clone() as u32)?;
        // CodePage (4 bytes): A 32-bit unsigned integer that specifies the code page of the ComputerName field; it MUST be set to 0.
        w.write_u32::<LittleEndian>(0x0)?;

        let computer_name_data = match self.unicode_flag {
            ClientNameRequestUnicodeFlag::Ascii => self.computer_name.to_bytes_with_nul().to_vec(),
            ClientNameRequestUnicodeFlag::Unicode => util::to_unicode(
                self.computer_name
                    .as_c_str()
                    .to_str()
                    .map_err(|err| RdpError::TryError(err.to_string()))?,
                true,
            ),
        };

        w.write_u32::<LittleEndian>(computer_name_data.len() as u32)?;
        w.extend_from_slice(&computer_name_data);
        Ok(w)
    }
}

/// 2.2.1.4 Device I/O Request (DR_DEVICE_IOREQUEST)
/// https://docs.microsoft.com/en-us/openspecs/windows_protocols/ms-rdpefs/a087ffa8-d0d5-4874-ac7b-0494f63e2d5d
#[derive(Debug, Clone)]
pub struct DeviceIoRequest {
    pub device_id: u32,
    file_id: u32,
    pub completion_id: u32,
    major_function: MajorFunction,
    minor_function: MinorFunction,
}

impl DeviceIoRequest {
    fn decode(payload: &mut Payload) -> RdpResult<Self> {
        let device_id = payload.read_u32::<LittleEndian>()?;
        let file_id = payload.read_u32::<LittleEndian>()?;
        let completion_id = payload.read_u32::<LittleEndian>()?;
        let major_function = payload.read_u32::<LittleEndian>()?;
        let major_function = MajorFunction::from_u32(major_function).ok_or_else(|| {
            invalid_data_error(&format!(
                "invalid major function value {:#010x}",
                major_function
            ))
        })?;
        let minor_function = payload.read_u32::<LittleEndian>()?;
        // From the spec (2.2.1.4 Device I/O Request (DR_DEVICE_IOREQUEST)):
        // "This field [MinorFunction] is valid only when the MajorFunction field
        // is set to IRP_MJ_DIRECTORY_CONTROL. If the MajorFunction field is set
        // to another value, the MinorFunction field value SHOULD be 0x00000000.""
        //
        // SHOULD means implementations are not guaranteed to give us 0x00000000,
        // so handle that possibility here.
        let minor_function = if major_function == MajorFunction::IRP_MJ_DIRECTORY_CONTROL {
            minor_function
        } else {
            0x00000000
        };
        let minor_function = MinorFunction::from_u32(minor_function).ok_or_else(|| {
            invalid_data_error(&format!(
                "invalid minor function value {:#010x}",
                minor_function
            ))
        })?;

        Ok(Self {
            device_id,
            file_id,
            completion_id,
            major_function,
            minor_function,
        })
    }
}

/// 2.2.1.4.5 Device Control Request (DR_CONTROL_REQ)
/// https://docs.microsoft.com/en-us/openspecs/windows_protocols/ms-rdpefs/30662c80-ec6e-4ed1-9004-2e6e367bb59f
#[derive(Debug)]
#[allow(dead_code)]
struct DeviceControlRequest {
    header: DeviceIoRequest,
    output_buffer_length: u32,
    input_buffer_length: u32,
    io_control_code: u32,
    padding: [u8; 20],
}

impl DeviceControlRequest {
    fn decode(header: DeviceIoRequest, payload: &mut Payload) -> RdpResult<Self> {
        let output_buffer_length = payload.read_u32::<LittleEndian>()?;
        let input_buffer_length = payload.read_u32::<LittleEndian>()?;
        let io_control_code = payload.read_u32::<LittleEndian>()?;
        let mut padding: [u8; 20] = [0; 20];
        payload.read_exact(&mut padding)?;
        Ok(Self {
            header,
            output_buffer_length,
            input_buffer_length,
            io_control_code,
            padding,
        })
    }
}

/// 2.2.1.5 Device I/O Response (DR_DEVICE_IOCOMPLETION)
/// https://docs.microsoft.com/en-us/openspecs/windows_protocols/ms-rdpefs/1c412a84-0776-4984-b35c-3f0445fcae65
#[derive(Debug)]
struct DeviceIoResponse {
    device_id: u32,
    completion_id: u32,
    io_status: u32,
}

impl DeviceIoResponse {
    fn new(req: &DeviceIoRequest, io_status: u32) -> Self {
        Self {
            device_id: req.device_id,
            completion_id: req.completion_id,
            io_status,
        }
    }

    fn encode(&self) -> RdpResult<Vec<u8>> {
        let mut w = vec![];
        w.write_u32::<LittleEndian>(self.device_id)?;
        w.write_u32::<LittleEndian>(self.completion_id)?;
        w.write_u32::<LittleEndian>(self.io_status)?;
        Ok(w)
    }
}

#[derive(Debug)]
struct DeviceControlResponse {
    header: DeviceIoResponse,
    output_buffer_length: u32,
    output_buffer: Vec<u8>,
}

impl DeviceControlResponse {
    fn new(req: &DeviceControlRequest, io_status: u32, output: Vec<u8>) -> Self {
        Self {
            header: DeviceIoResponse::new(&req.header, io_status),
            output_buffer_length: output.length() as u32,
            output_buffer: output,
        }
    }

    fn encode(&self) -> RdpResult<Vec<u8>> {
        let mut w = vec![];
        w.extend_from_slice(&self.header.encode()?);
        w.write_u32::<LittleEndian>(self.output_buffer_length)?;
        w.extend_from_slice(&self.output_buffer);
        Ok(w)
    }
}

/// 2.2.3.3.1 Server Create Drive Request (DR_DRIVE_CREATE_REQ)
/// https://docs.microsoft.com/en-us/openspecs/windows_protocols/ms-rdpefs/95b16fd0-d530-407c-a310-adedc85e9897
pub type ServerCreateDriveRequest = DeviceCreateRequest;

/// 2.2.1.4.1 Device Create Request (DR_CREATE_REQ)
/// https://docs.microsoft.com/en-us/openspecs/windows_protocols/ms-rdpefs/5f71f6d2-d9ff-40c2-bdb5-a739447d3c3e
#[derive(Debug, Clone)]
#[allow(dead_code)]
pub struct DeviceCreateRequest {
    /// The MajorFunction field in this header MUST be set to IRP_MJ_CREATE.
    pub device_io_request: DeviceIoRequest,
    desired_access: flags::DesiredAccess,
    allocation_size: u64,
    file_attributes: flags::FileAttributes,
    shared_access: flags::SharedAccess,
    create_disposition: flags::CreateDisposition,
    create_options: flags::CreateOptions,
    path_length: u32,
    pub path: WindowsPath,
}

impl DeviceCreateRequest {
    fn decode(device_io_request: DeviceIoRequest, payload: &mut Payload) -> RdpResult<Self> {
        let invalid_flags = || invalid_data_error("invalid flags in Device Create Request");

        let desired_access = flags::DesiredAccess::from_bits(payload.read_u32::<LittleEndian>()?)
            .ok_or_else(invalid_flags)?;
        let allocation_size = payload.read_u64::<LittleEndian>()?;
        let file_attributes = flags::FileAttributes::from_bits(payload.read_u32::<LittleEndian>()?)
            .ok_or_else(invalid_flags)?;
        let shared_access = flags::SharedAccess::from_bits(payload.read_u32::<LittleEndian>()?)
            .ok_or_else(invalid_flags)?;
        let create_disposition =
            flags::CreateDisposition::from_bits(payload.read_u32::<LittleEndian>()?)
                .ok_or_else(invalid_flags)?;
        let create_options = flags::CreateOptions::from_bits(payload.read_u32::<LittleEndian>()?)
            .ok_or_else(invalid_flags)?;
        let path_length = payload.read_u32::<LittleEndian>()?;

        // usize is 32 bits on a 32 bit target and 64 on a 64, so we can safely say try_into().unwrap()
        // for a u32 will never panic on the machines that run teleport.
        let mut path = vec![0u8; path_length.try_into().unwrap()];
        payload.read_exact(&mut path)?;
        let path = WindowsPath::new(util::from_unicode(path)?);

        Ok(Self {
            device_io_request,
            desired_access,
            allocation_size,
            file_attributes,
            shared_access,
            create_disposition,
            create_options,
            path_length,
            path,
        })
    }
}

/// 2.2.1.5.1 Device Create Response (DR_CREATE_RSP)
/// A message with this header describes a response to a Device Create Request (section 2.2.1.4.1).
/// https://docs.microsoft.com/en-us/openspecs/windows_protocols/ms-rdpefs/99e5fca5-b37a-41e4-bc69-8d7da7860f76
#[derive(Debug)]
struct DeviceCreateResponse {
    device_io_reply: DeviceIoResponse,
    file_id: u32,
    /// The values of the CreateDisposition field in the Device Create Request (section 2.2.1.4.1) that determine the value
    /// of the Information field are associated as follows:
    /// +---------------------+--------------------+
    /// | CreateDisposition   |   Information      |
    /// +---------------------+--------------------+
    /// | FILE_SUPERSEDE      |   FILE_SUPERSEDED  |
    /// | FILE_OPEN           |                    |
    /// | FILE_CREATE         |                    |
    /// | FILE_OVERWRITE      |                    |
    /// +---------------------+--------------------+
    /// | FILE_OPEN_IF        |   FILE_OPENED      |
    /// +---------------------+--------------------+
    /// | FILE_OVERWRITE_IF   |   FILE_OVERWRITTEN |
    /// +---------------------+--------------------+
    information: flags::Information,
}

impl DeviceCreateResponse {
    fn new(device_create_request: &DeviceCreateRequest, io_status: NTSTATUS, file_id: u32) -> Self {
        let device_io_request = &device_create_request.device_io_request;

        let information: flags::Information;
        if io_status != NTSTATUS::STATUS_SUCCESS
            || device_create_request.create_disposition.intersects(
                flags::CreateDisposition::FILE_SUPERSEDE
                    | flags::CreateDisposition::FILE_OPEN
                    | flags::CreateDisposition::FILE_CREATE
                    | flags::CreateDisposition::FILE_OVERWRITE,
            )
        {
            // if io_status != NTSTATUS::STATUS_SUCCESS because that's what FreeRDP sets information to in the case of failure, see
            // https://github.com/FreeRDP/FreeRDP/blob/511444a65e7aa2f537c5e531fa68157a50c1bd4d/channels/drive/client/drive_main.c#L191
            information = flags::Information::FILE_SUPERSEDED;
        } else if device_create_request.create_disposition == flags::CreateDisposition::FILE_OPEN_IF
        {
            information = flags::Information::FILE_OPENED;
        } else if device_create_request.create_disposition
            == flags::CreateDisposition::FILE_OVERWRITE_IF
        {
            information = flags::Information::FILE_OVERWRITTEN;
        } else {
            panic!("program error, CreateDispositionFlags check should be exhaustive");
        }

        Self {
            device_io_reply: DeviceIoResponse::new(
                device_io_request,
                NTSTATUS::to_u32(&io_status).unwrap(),
            ),
            file_id,
            information,
        }
    }

    fn encode(&self) -> RdpResult<Vec<u8>> {
        let mut w = vec![];
        w.extend_from_slice(&self.device_io_reply.encode()?);
        w.write_u32::<LittleEndian>(self.file_id)?;
        w.write_u8(self.information.bits())?;
        Ok(w)
    }
}

/// 2.2.3.3.8 Server Drive Query Information Request (DR_DRIVE_QUERY_INFORMATION_REQ)
/// https://docs.microsoft.com/en-us/openspecs/windows_protocols/ms-rdpefs/e43dcd68-2980-40a9-9238-344b6cf94946
#[derive(Debug)]
struct ServerDriveQueryInformationRequest {
    /// A DR_DEVICE_IOREQUEST (section 2.2.1.4) header. The MajorFunction field in the DR_DEVICE_IOREQUEST header MUST be set to IRP_MJ_QUERY_INFORMATION.
    device_io_request: DeviceIoRequest,
    /// A 32-bit unsigned integer.
    /// This field MUST contain one of the following values:
    /// FileBasicInformation
    /// This information class is used to query a file for the times of creation, last access, last write, and change, in addition to file attribute information. The Reserved field of the FileBasicInformation structure ([MS-FSCC] section 2.4.7) MUST NOT be present.
    ///
    /// FileStandardInformation
    /// This information class is used to query for file information such as allocation size, end-of-file position, and number of links. The Reserved field of the FileStandardInformation structure ([MS-FSCC] section 2.4.41) MUST NOT be present.
    ///
    /// FileAttributeTagInformation
    /// This information class is used to query for file attribute and reparse tag information.
    file_info_class_lvl: FileInformationClassLevel,
    // Length, Padding, and QueryBuffer appear to be vestigial fields and can safely be ignored. Their description
    // is provided below for documentation purposes.
    //
    // Length (4 bytes): A 32-bit unsigned integer that specifies the number of bytes in the QueryBuffer field.
    //
    // Padding (24 bytes): An array of 24 bytes. This field is unused and MUST be ignored.
    //
    // QueryBuffer (variable): A variable-length array of bytes. The size of the array is specified by the Length field.
    // The content of this field is based on the value of the FileInformationClass field, which determines the different
    // structures that MUST be contained in the QueryBuffer field. For a complete list of these structures, see [MS-FSCC]
    // section 2.4. The "File information class" table defines all the possible values for the FileInformationClass field.
}

impl ServerDriveQueryInformationRequest {
    fn decode(device_io_request: DeviceIoRequest, payload: &mut Payload) -> RdpResult<Self> {
        if let Some(file_info_class_lvl) =
            FileInformationClassLevel::from_u32(payload.read_u32::<LittleEndian>()?)
        {
            return Ok(Self {
                device_io_request,
                file_info_class_lvl,
            });
        }

        Err(invalid_data_error(
            "received invalid FileInformationClass in ServerDriveQueryInformationRequest",
        ))
    }
}

/// 2.4 File Information Classes [MS-FSCC]
/// https://docs.microsoft.com/en-us/openspecs/windows_protocols/ms-fscc/4718fc40-e539-4014-8e33-b675af74e3e1
#[derive(Debug, Clone)]
#[allow(dead_code, clippy::enum_variant_names)]
enum FileInformationClass {
    FileBasicInformation(FileBasicInformation),
    FileStandardInformation(FileStandardInformation),
    FileBothDirectoryInformation(FileBothDirectoryInformation),
    FileAttributeTagInformation(FileAttributeTagInformation),
    FileFullDirectoryInformation(FileFullDirectoryInformation),
    FileEndOfFileInformation(FileEndOfFileInformation),
    FileDispositionInformation(FileDispositionInformation),
    FileRenameInformation(FileRenameInformation),
    FileAllocationInformation(FileAllocationInformation),
}

impl FileInformationClass {
    fn encode(&self) -> RdpResult<Vec<u8>> {
        match self {
            Self::FileBasicInformation(file_info_class) => file_info_class.encode(),
            Self::FileStandardInformation(file_info_class) => file_info_class.encode(),
            Self::FileBothDirectoryInformation(file_info_class) => file_info_class.encode(),
            Self::FileAttributeTagInformation(file_info_class) => file_info_class.encode(),
            Self::FileFullDirectoryInformation(file_info_class) => file_info_class.encode(),
            Self::FileEndOfFileInformation(file_info_class) => file_info_class.encode(),
            Self::FileDispositionInformation(file_info_class) => file_info_class.encode(),
            Self::FileRenameInformation(file_info_class) => file_info_class.encode(),
            Self::FileAllocationInformation(file_info_class) => file_info_class.encode(),
        }
    }

    fn decode(
        file_information_class_level: &FileInformationClassLevel,
        payload: &mut Payload,
    ) -> RdpResult<Self> {
        match file_information_class_level {
            FileInformationClassLevel::FileBasicInformation => Ok(
                FileInformationClass::FileBasicInformation(FileBasicInformation::decode(payload)?),
            ),
            FileInformationClassLevel::FileEndOfFileInformation => {
                Ok(FileInformationClass::FileEndOfFileInformation(
                    FileEndOfFileInformation::decode(payload)?,
                ))
            }
            FileInformationClassLevel::FileDispositionInformation => {
                Ok(FileInformationClass::FileDispositionInformation(
                    FileDispositionInformation::decode(payload)?,
                ))
            }
            FileInformationClassLevel::FileRenameInformation => {
                Ok(FileInformationClass::FileRenameInformation(
                    FileRenameInformation::decode(payload)?,
                ))
            }
            FileInformationClassLevel::FileAllocationInformation => {
                Ok(FileInformationClass::FileAllocationInformation(
                    FileAllocationInformation::decode(payload)?,
                ))
            }
            _ => {
                return Err(invalid_data_error(&format!(
                    "decode invalid FileInformationClassLevel: {:?}",
                    file_information_class_level
                )))
            }
        }
    }

    fn size(&self) -> u32 {
        match self {
            Self::FileBasicInformation(file_info_class) => file_info_class.size(),
            Self::FileStandardInformation(file_info_class) => file_info_class.size(),
            Self::FileBothDirectoryInformation(file_info_class) => file_info_class.size(),
            Self::FileAttributeTagInformation(file_info_class) => file_info_class.size(),
            Self::FileFullDirectoryInformation(file_info_class) => file_info_class.size(),
            Self::FileEndOfFileInformation(file_info_class) => file_info_class.size(),
            Self::FileDispositionInformation(file_info_class) => file_info_class.size(),
            Self::FileRenameInformation(file_info_class) => file_info_class.size(),
            Self::FileAllocationInformation(file_info_class) => file_info_class.size(),
        }
    }
}

/// 2.4.7 FileBasicInformation [MS-FSCC]
/// https://docs.microsoft.com/en-us/openspecs/windows_protocols/ms-fscc/16023025-8a78-492f-8b96-c873b042ac50
#[derive(Debug, Clone)]
struct FileBasicInformation {
    creation_time: i64,
    last_access_time: i64,
    last_write_time: i64,
    change_time: i64,
    file_attributes: flags::FileAttributes,
    // NOTE: The `reserved` field in the spec MUST not be serialized and sent over RDP, or it will break the server implementation.
    // FreeRDP does the same: https://github.com/FreeRDP/FreeRDP/blob/1adb263813ca2e76a893ef729a04db8f94b5d757/channels/drive/client/drive_file.c#L508
    //reserved: u32,
}

impl FileBasicInformation {
    const BASE_SIZE: u32 = (4 * I64_SIZE) + FILE_ATTR_SIZE;

    fn encode(&self) -> RdpResult<Vec<u8>> {
        let mut w = vec![];
        w.write_i64::<LittleEndian>(self.creation_time)?;
        w.write_i64::<LittleEndian>(self.last_access_time)?;
        w.write_i64::<LittleEndian>(self.last_write_time)?;
        w.write_i64::<LittleEndian>(self.change_time)?;
        w.write_u32::<LittleEndian>(self.file_attributes.bits())?;
        Ok(w)
    }

    fn decode(payload: &mut Payload) -> RdpResult<Self> {
        let creation_time = payload.read_i64::<LittleEndian>()?;
        let last_access_time = payload.read_i64::<LittleEndian>()?;
        let last_write_time = payload.read_i64::<LittleEndian>()?;
        let change_time = payload.read_i64::<LittleEndian>()?;
        let file_attributes = flags::FileAttributes::from_bits(payload.read_u32::<LittleEndian>()?)
            .ok_or_else(|| invalid_data_error("invalid flags in FileBasicInformation decode"))?;

        Ok(Self {
            creation_time,
            last_access_time,
            last_write_time,
            change_time,
            file_attributes,
        })
    }

    fn size(&self) -> u32 {
        Self::BASE_SIZE
    }
}

/// 2.4.41 FileStandardInformation [MS-FSCC]
/// https://docs.microsoft.com/en-us/openspecs/windows_protocols/ms-fscc/5afa7f66-619c-48f3-955f-68c4ece704ae
#[derive(Debug, Clone)]
struct FileStandardInformation {
    /// A 64-bit signed integer that contains the file allocation size, in bytes. The value of this field MUST be an
    /// integer multiple of the cluster size.
    /// Cluster size is the size of the logical minimal unit of disk space used by the operating system. FreeRDP
    /// doesn't give the actual size here, but rather just gives the file size itself, which we will mimic.
    /// (ttps://github.com/FreeRDP/FreeRDP/blob/511444a65e7aa2f537c5e531fa68157a50c1bd4d/channels/drive/client/drive_file.c#L518-L519).
    ///
    /// When FileStandardInformation is requested for a directory, its not entirely clear what "file size" means.
    /// FreeRDP derives this value from the st_size field of a stat struct (https://linux.die.net/man/2/lstat), which says
    /// "The st_size field gives the size of the file (if it is a regular file or a symbolic link) in bytes. The size of
    /// a symbolic link is the length of the pathname it contains, without a terminating null byte." Since it's not
    /// entirely clear what is offered here in the case of a directory, we will just use 0.
    allocation_size: i64,
    /// A 64-bit signed integer that contains the absolute end-of-file position as a byte offset from the start of the
    /// file. EndOfFile specifies the offset to the byte immediately following the last valid byte in the file. Because
    /// this value is zero-based, it actually refers to the first free byte in the file. That is, it is the offset from
    /// the beginning of the file at which new bytes appended to the file will be written. The value of this field MUST
    /// be greater than or equal to 0.
    end_of_file: i64,
    /// A 32-bit unsigned integer that contains the number of non-deleted [hard] links to this file.
    /// NOTE: this information is not available to us in the browser, so we will simply set this field to 0.
    number_of_links: u32,
    /// Set to TRUE to indicate that a file deletion has been requested; set to FALSE
    /// otherwise.
    delete_pending: Boolean,
    /// Set to TRUE to indicate that the file is a directory; set to FALSE otherwise.
    directory: Boolean,
    // NOTE: `reserved` field omitted, see NOTE in FileBasicInformation struct.
    // reserved: u16,
}

impl FileStandardInformation {
    const BASE_SIZE: u32 = (2 * I64_SIZE) + U32_SIZE + (2 * BOOL_SIZE);

    fn encode(&self) -> RdpResult<Vec<u8>> {
        let mut w = vec![];
        w.write_i64::<LittleEndian>(self.allocation_size)?;
        w.write_i64::<LittleEndian>(self.end_of_file)?;
        w.write_u32::<LittleEndian>(self.number_of_links)?;
        w.write_u8(Boolean::to_u8(&self.delete_pending).unwrap())?;
        w.write_u8(Boolean::to_u8(&self.directory).unwrap())?;
        Ok(w)
    }

    fn size(&self) -> u32 {
        Self::BASE_SIZE
    }
}

/// 2.4.6 FileAttributeTagInformation [MS-FSCC]
/// https://docs.microsoft.com/en-us/openspecs/windows_protocols/ms-fscc/d295752f-ce89-4b98-8553-266d37c84f0e?redirectedfrom=MSDN
#[derive(Debug, Clone)]
struct FileAttributeTagInformation {
    file_attributes: flags::FileAttributes,
    reparse_tag: u32,
}

impl FileAttributeTagInformation {
    const BASE_SIZE: u32 = U32_SIZE + FILE_ATTR_SIZE;

    fn encode(&self) -> RdpResult<Vec<u8>> {
        let mut w = vec![];
        w.write_u32::<LittleEndian>(self.file_attributes.bits())?;
        w.write_u32::<LittleEndian>(self.reparse_tag)?;
        Ok(w)
    }

    fn size(&self) -> u32 {
        Self::BASE_SIZE
    }
}

/// 2.1.8 Boolean
/// https://docs.microsoft.com/en-us/openspecs/windows_protocols/ms-fscc/8ce7b38c-d3cc-415d-ab39-944000ea77ff
#[derive(Debug, FromPrimitive, ToPrimitive, PartialEq, Clone)]
#[repr(u8)]
enum Boolean {
    True = 1,
    False = 0,
}

/// 2.4.8 FileBothDirectoryInformation
/// https://docs.microsoft.com/en-us/openspecs/windows_protocols/ms-fscc/270df317-9ba5-4ccb-ba00-8d22be139bc5
#[derive(Debug, Clone)]
struct FileBothDirectoryInformation {
    next_entry_offset: u32,
    file_index: u32,
    creation_time: i64,
    last_access_time: i64,
    last_write_time: i64,
    change_time: i64,
    end_of_file: i64,
    allocation_size: i64,
    file_attributes: flags::FileAttributes,
    file_name_length: u32,
    ea_size: u32,
    short_name_length: i8,
    // reserved: u8: MUST NOT be added,
    // see https://github.com/FreeRDP/FreeRDP/blob/511444a65e7aa2f537c5e531fa68157a50c1bd4d/channels/drive/client/drive_file.c#L907
    short_name: [u8; 24], // 24 bytes
    file_name: String,
}

impl FileBothDirectoryInformation {
    /// Base size of the FileBothDirectoryInformation, not accounting for variably sized file_name.
    /// Note that file_name's size should be calculated as if it were a Unicode string.
    const BASE_SIZE: u32 = (4 * U32_SIZE) + FILE_ATTR_SIZE + (6 * I64_SIZE) + I8_SIZE + 24; // 93

    fn new(
        creation_time: i64,
        last_access_time: i64,
        last_write_time: i64,
        change_time: i64,
        file_size: i64,
        file_attributes: flags::FileAttributes,
        file_name: String,
    ) -> Self {
        // Default field values taken from
        // https://github.com/FreeRDP/FreeRDP/blob/511444a65e7aa2f537c5e531fa68157a50c1bd4d/channels/drive/client/drive_file.c#L871
        Self {
            next_entry_offset: 0,
            file_index: 0,
            creation_time,
            last_access_time,
            last_write_time,
            change_time,
            end_of_file: file_size,
            allocation_size: file_size,
            file_attributes,
            file_name_length: util::unicode_size(&file_name, false),
            ea_size: 0,
            short_name_length: 0,
            short_name: [0; 24],
            file_name,
        }
    }

    fn encode(&self) -> RdpResult<Vec<u8>> {
        let mut w = vec![];
        w.write_u32::<LittleEndian>(self.next_entry_offset)?;
        w.write_u32::<LittleEndian>(self.file_index)?;
        w.write_i64::<LittleEndian>(self.creation_time)?;
        w.write_i64::<LittleEndian>(self.last_access_time)?;
        w.write_i64::<LittleEndian>(self.last_write_time)?;
        w.write_i64::<LittleEndian>(self.change_time)?;
        w.write_i64::<LittleEndian>(self.end_of_file)?;
        w.write_i64::<LittleEndian>(self.allocation_size)?;
        w.write_u32::<LittleEndian>(self.file_attributes.bits())?;
        w.write_u32::<LittleEndian>(self.file_name_length)?;
        w.write_u32::<LittleEndian>(self.ea_size)?;
        w.write_i8(self.short_name_length)?;
        // reserved u8, MUST NOT be added!
        w.extend_from_slice(&self.short_name);
        // When working with this field, use file_name_length to determine the length of the file name rather
        // than assuming the presence of a trailing null delimiter. Dot directory names are valid for this field.
        w.extend_from_slice(&util::to_unicode(&self.file_name, false));
        Ok(w)
    }

    fn from(fso: FileSystemObject) -> RdpResult<Self> {
        let file_attributes = if fso.file_type == FileType::Directory {
            flags::FileAttributes::FILE_ATTRIBUTE_DIRECTORY
        } else {
            flags::FileAttributes::FILE_ATTRIBUTE_NORMAL
        };

        let last_modified = to_windows_time(fso.last_modified);

        Ok(FileBothDirectoryInformation::new(
            last_modified,
            last_modified,
            last_modified,
            last_modified,
            i64::try_from(fso.size)?,
            file_attributes,
            fso.name()?,
        ))
    }

    fn size(&self) -> u32 {
        Self::BASE_SIZE + self.file_name_length
    }
}

/// 2.4.14 FileFullDirectoryInformation
/// https://docs.microsoft.com/en-us/openspecs/windows_protocols/ms-fscc/e8d926d1-3a22-4654-be9c-58317a85540b
#[derive(Debug, Clone)]
struct FileFullDirectoryInformation {
    next_entry_offset: u32,
    file_index: u32,
    creation_time: i64,
    last_access_time: i64,
    last_write_time: i64,
    change_time: i64,
    end_of_file: i64,
    allocation_size: i64,
    file_attributes: flags::FileAttributes,
    file_name_length: u32,
    ea_size: u32,
    file_name: String,
}

impl FileFullDirectoryInformation {
    /// Base size of the FileFullDirectoryInformation, not accounting for variably sized file_name.
    /// Note that file_name's size should be calculated as if it were a Unicode string.
    const BASE_SIZE: u32 = (4 * U32_SIZE) + FILE_ATTR_SIZE + (6 * I64_SIZE); // 68

    fn new(
        creation_time: i64,
        last_access_time: i64,
        last_write_time: i64,
        change_time: i64,
        file_size: i64,
        file_attributes: flags::FileAttributes,
        file_name: String,
    ) -> Self {
        // Default field values taken from
        // https://github.com/FreeRDP/FreeRDP/blob/511444a65e7aa2f537c5e531fa68157a50c1bd4d/channels/drive/client/drive_file.c#L871
        Self {
            next_entry_offset: 0,
            file_index: 0,
            creation_time,
            last_access_time,
            last_write_time,
            change_time,
            end_of_file: file_size,
            allocation_size: file_size,
            file_attributes,
            file_name_length: util::unicode_size(&file_name, false),
            ea_size: 0,
            file_name,
        }
    }

    fn encode(&self) -> RdpResult<Vec<u8>> {
        let mut w = vec![];
        w.write_u32::<LittleEndian>(self.next_entry_offset)?;
        w.write_u32::<LittleEndian>(self.file_index)?;
        w.write_i64::<LittleEndian>(self.creation_time)?;
        w.write_i64::<LittleEndian>(self.last_access_time)?;
        w.write_i64::<LittleEndian>(self.last_write_time)?;
        w.write_i64::<LittleEndian>(self.change_time)?;
        w.write_i64::<LittleEndian>(self.end_of_file)?;
        w.write_i64::<LittleEndian>(self.allocation_size)?;
        w.write_u32::<LittleEndian>(self.file_attributes.bits())?;
        w.write_u32::<LittleEndian>(self.file_name_length)?;
        w.write_u32::<LittleEndian>(self.ea_size)?;
        // When working with this field, use file_name_length to determine the length of the file name rather
        // than assuming the presence of a trailing null delimiter. Dot directory names are valid for this field.
        w.extend_from_slice(&util::to_unicode(&self.file_name, false));
        Ok(w)
    }

    fn from(fso: FileSystemObject) -> RdpResult<Self> {
        let file_attributes = if fso.file_type == FileType::Directory {
            flags::FileAttributes::FILE_ATTRIBUTE_DIRECTORY
        } else {
            flags::FileAttributes::FILE_ATTRIBUTE_NORMAL
        };

        let last_modified = to_windows_time(fso.last_modified);

        Ok(Self::new(
            last_modified,
            last_modified,
            last_modified,
            last_modified,
            i64::try_from(fso.size)?,
            file_attributes,
            fso.name()?,
        ))
    }

    fn size(&self) -> u32 {
        Self::BASE_SIZE + self.file_name_length
    }
}

// 2.4.13 FileEndOfFileInformation
// https://docs.microsoft.com/en-us/openspecs/windows_protocols/ms-fscc/75241cca-3167-472f-8058-a52d77c6bb17
#[derive(Debug, Clone)]
struct FileEndOfFileInformation {
    end_of_file: i64,
}

impl FileEndOfFileInformation {
    const BASE_SIZE: u32 = I64_SIZE;

    fn encode(&self) -> RdpResult<Vec<u8>> {
        let mut w = vec![];
        w.write_i64::<LittleEndian>(self.end_of_file)?;
        Ok(w)
    }

    fn decode(payload: &mut Payload) -> RdpResult<Self> {
        let end_of_file = payload.read_i64::<LittleEndian>()?;
        Ok(Self { end_of_file })
    }

    fn size(&self) -> u32 {
        Self::BASE_SIZE
    }
}

// 2.4.11 FileDispositionInformation
// https://docs.microsoft.com/en-us/openspecs/windows_protocols/ms-fscc/12c3dd1c-14f6-4229-9d29-75fb2cb392f6
#[derive(Debug, Clone)]
struct FileDispositionInformation {
    delete_pending: u8,
}

impl FileDispositionInformation {
    const BASE_SIZE: u32 = U8_SIZE;

    fn encode(&self) -> RdpResult<Vec<u8>> {
        let mut w = vec![];
        w.write_u8(self.delete_pending)?;
        Ok(w)
    }

    fn decode(payload: &mut Payload) -> RdpResult<Self> {
        let delete_pending = payload.read_u8()?;
        Ok(Self { delete_pending })
    }

    fn size(&self) -> u32 {
        Self::BASE_SIZE
    }
}

// 2.4.37 FileRenameInformation
// https://docs.microsoft.com/en-us/openspecs/windows_protocols/ms-fscc/1d2673a8-8fb9-4868-920a-775ccaa30cf8
#[derive(Debug, Clone)]
struct FileRenameInformation {
    replace_if_exists: Boolean,
    /// file_name is the relative path to the new location of the file
    file_name: WindowsPath,
}

impl FileRenameInformation {
    // This matches the FreeRDP implementation rather than Microsoft specification
    // see encode method
    const BASE_SIZE: u32 = (2 * U8_SIZE) + U32_SIZE;

    fn encode(&self) -> RdpResult<Vec<u8>> {
        // https://github.com/FreeRDP/FreeRDP/blob/511444a65e7aa2f537c5e531fa68157a50c1bd4d/channels/drive/client/drive_file.c#L709
        // https://docs.microsoft.com/en-us/openspecs/windows_protocols/ms-fscc/3668ae46-1df5-4656-b481-763877428bcb
        // This matches the FreeRDP implementation rather than Microsoft specification
        let mut w = vec![];
        w.write_u8(Boolean::to_u8(&self.replace_if_exists).unwrap())?;
        // RootDirectory. For network operations, this value MUST be zero.
        w.write_u8(0)?;
        w.write_u32::<LittleEndian>(self.file_name.len() as u32)?;
        w.extend_from_slice(&util::to_unicode(&self.file_name.path, false));
        Ok(w)
    }

    fn decode(payload: &mut Payload) -> RdpResult<Self> {
        let replace_if_exists = payload.read_u8()?;
        // RootDirectory
        payload.read_u8()?;

        let file_name_length = payload.read_u32::<LittleEndian>()?;
        let mut file_name = vec![0u8; file_name_length as usize];
        payload.read_exact(&mut file_name)?;
        let file_name = WindowsPath::new(util::from_unicode(file_name)?);

        Ok(Self {
            replace_if_exists: Boolean::from_u8(replace_if_exists).unwrap(),
            file_name,
        })
    }

    fn size(&self) -> u32 {
        Self::BASE_SIZE + self.file_name.len() as u32
    }
}

// 2.4.4 FileAllocationInformation
// https://docs.microsoft.com/en-us/openspecs/windows_protocols/ms-fscc/0201c69b-50db-412d-bab3-dd97aeede13b
#[derive(Debug, Clone)]
struct FileAllocationInformation {
    allocation_size: i64,
}

impl FileAllocationInformation {
    const BASE_SIZE: u32 = I64_SIZE;

    fn encode(&self) -> RdpResult<Vec<u8>> {
        let mut w = vec![];
        w.write_i64::<LittleEndian>(self.allocation_size)?;
        Ok(w)
    }

    fn decode(payload: &mut Payload) -> RdpResult<Self> {
        let allocation_size = payload.read_i64::<LittleEndian>()?;

        Ok(Self { allocation_size })
    }

    fn size(&self) -> u32 {
        Self::BASE_SIZE
    }
}

/// 2.5 File System Information Classes
/// https://docs.microsoft.com/en-us/openspecs/windows_protocols/ms-fscc/ee12042a-9352-46e3-9f67-c094b75fe6c3
#[derive(Debug)]
#[allow(clippy::enum_variant_names)]
#[allow(dead_code)]
enum FileSystemInformationClass {
    FileFsVolumeInformation(FileFsVolumeInformation),
    FileFsSizeInformation(FileFsSizeInformation),
    FileFsAttributeInformation(FileFsAttributeInformation),
    FileFsFullSizeInformation(FileFsFullSizeInformation),
    FileFsDeviceInformation(FileFsDeviceInformation),
}

impl FileSystemInformationClass {
    fn encode(&self) -> RdpResult<Vec<u8>> {
        match self {
            Self::FileFsVolumeInformation(fs_info_class) => fs_info_class.encode(),
            Self::FileFsSizeInformation(fs_info_class) => fs_info_class.encode(),
            Self::FileFsAttributeInformation(fs_info_class) => fs_info_class.encode(),
            Self::FileFsFullSizeInformation(fs_info_class) => fs_info_class.encode(),
            Self::FileFsDeviceInformation(fs_info_class) => fs_info_class.encode(),
        }
    }
}

/// 2.5.9 FileFsVolumeInformation
/// https://docs.microsoft.com/en-us/openspecs/windows_protocols/ms-fscc/bf691378-c34e-4a13-976e-404ea1a87738
#[derive(Debug)]
struct FileFsVolumeInformation {
    volume_creation_time: i64,
    volume_serial_number: u32,
    volume_label_length: u32,
    supports_objects: Boolean,
    // reserved is omitted
    // https://github.com/FreeRDP/FreeRDP/blob/511444a65e7aa2f537c5e531fa68157a50c1bd4d/channels/drive/client/drive_main.c#L495
    volume_label: String,
}

impl FileFsVolumeInformation {
    /// Base size of the FileFsVolumeInformation, not accounting for variably sized volume_label.
    /// 1 i64, 2 u32, 1 Boolean
    const BASE_SIZE: u32 = I64_SIZE + (2 * U32_SIZE) + BOOL_SIZE; // 17

    fn new(volume_creation_time: i64) -> Self {
        // volume_label can just be something we make up
        // https://github.com/FreeRDP/FreeRDP/blob/511444a65e7aa2f537c5e531fa68157a50c1bd4d/channels/drive/client/drive_main.c#L446
        let volume_label = "TELEPORT".to_string();

        Self {
            volume_creation_time,
            // Not sure why the `& 0xffff` is necessary, just copying FreeRDP
            // https://github.com/FreeRDP/FreeRDP/blob/511444a65e7aa2f537c5e531fa68157a50c1bd4d/channels/drive/client/drive_main.c#L492
            // u32::MAX is given due to the fact that FreeRDP uses it as a fallback:
            // https://github.com/FreeRDP/FreeRDP/blob/511444a65e7aa2f537c5e531fa68157a50c1bd4d/winpr/libwinpr/file/file.c#L1018-L1021
            volume_serial_number: u32::MAX & 0xffff,
            // The FreeRDP function they use to convert the volume_label to unicode is null-terminated
            // https://github.com/FreeRDP/FreeRDP/blob/511444a65e7aa2f537c5e531fa68157a50c1bd4d/winpr/libwinpr/crt/unicode.c#L371
            volume_label_length: util::unicode_size(&volume_label, true),
            // https://github.com/FreeRDP/FreeRDP/blob/511444a65e7aa2f537c5e531fa68157a50c1bd4d/channels/drive/client/drive_main.c#L494
            supports_objects: Boolean::False,
            volume_label,
        }
    }

    fn encode(&self) -> RdpResult<Vec<u8>> {
        let mut w = vec![];
        w.write_i64::<LittleEndian>(self.volume_creation_time)?;
        w.write_u32::<LittleEndian>(self.volume_serial_number)?;
        w.write_u32::<LittleEndian>(self.volume_label_length)?;
        w.write_u8(Boolean::to_u8(&self.supports_objects).unwrap())?;
        w.extend_from_slice(&util::to_unicode(&self.volume_label, true));
        Ok(w)
    }

    fn size(&self) -> u32 {
        Self::BASE_SIZE + self.volume_label_length
    }
}

/// 2.5.8 FileFsSizeInformation
/// https://docs.microsoft.com/en-us/openspecs/windows_protocols/ms-fscc/e13e068c-e3a7-4dd4-94fd-3892b492e6e7
#[derive(Debug)]
struct FileFsSizeInformation {
    total_alloc_units: i64,
    available_alloc_units: i64,
    sectors_per_alloc_unit: u32,
    bytes_per_sector: u32,
}

#[allow(dead_code)]
impl FileFsSizeInformation {
    const BASE_SIZE: u32 = (2 * I64_SIZE) + (2 * U32_SIZE);

    fn new() -> Self {
        // Fill these out with the default fallback values FreeRDP uses
        // Written here: https://github.com/FreeRDP/FreeRDP/blob/511444a65e7aa2f537c5e531fa68157a50c1bd4d/channels/drive/client/drive_main.c#L510-L513
        // With default fallback values ultimately found here:
        // https://github.com/FreeRDP/FreeRDP/blob/511444a65e7aa2f537c5e531fa68157a50c1bd4d/winpr/libwinpr/file/file.c#L1018-L1021
        Self {
            total_alloc_units: u32::MAX as i64,
            available_alloc_units: u32::MAX as i64,
            sectors_per_alloc_unit: u32::MAX,
            bytes_per_sector: 1,
        }
    }

    fn encode(&self) -> RdpResult<Vec<u8>> {
        let mut w = vec![];
        w.write_i64::<LittleEndian>(self.total_alloc_units)?;
        w.write_i64::<LittleEndian>(self.available_alloc_units)?;
        w.write_u32::<LittleEndian>(self.sectors_per_alloc_unit)?;
        w.write_u32::<LittleEndian>(self.bytes_per_sector)?;
        Ok(w)
    }

    fn size(&self) -> u32 {
        Self::BASE_SIZE
    }
}

/// 2.5.1 FileFsAttributeInformation
/// https://docs.microsoft.com/en-us/openspecs/windows_protocols/ms-fscc/ebc7e6e5-4650-4e54-b17c-cf60f6fbeeaa
#[derive(Debug)]
struct FileFsAttributeInformation {
    file_system_attributes: flags::FileSystemAttributes,
    max_component_name_len: u32,
    file_system_name_len: u32,
    file_system_name: String,
}

impl FileFsAttributeInformation {
    const BASE_SIZE: u32 = (2 * U32_SIZE) + FILE_ATTR_SIZE;

    fn new() -> Self {
        // https://github.com/FreeRDP/FreeRDP/blob/511444a65e7aa2f537c5e531fa68157a50c1bd4d/channels/drive/client/drive_main.c#L447
        // https://github.com/FreeRDP/FreeRDP/blob/511444a65e7aa2f537c5e531fa68157a50c1bd4d/channels/drive/client/drive_main.c#L519
        // https://github.com/FreeRDP/FreeRDP/blob/511444a65e7aa2f537c5e531fa68157a50c1bd4d/channels/drive/client/drive_main.c#L538
        let file_system_name = "FAT32".to_string();

        Self {
            file_system_attributes: flags::FileSystemAttributes::FILE_CASE_SENSITIVE_SEARCH
                | flags::FileSystemAttributes::FILE_CASE_PRESERVED_NAMES
                | flags::FileSystemAttributes::FILE_UNICODE_ON_DISK,
            // https://github.com/FreeRDP/FreeRDP/blob/511444a65e7aa2f537c5e531fa68157a50c1bd4d/channels/drive/client/drive_main.c#L536
            // https://github.com/FreeRDP/FreeRDP/blob/511444a65e7aa2f537c5e531fa68157a50c1bd4d/winpr/include/winpr/file.h#L36
            max_component_name_len: 260,
            // The FreeRDP function they use to convert the file_system_name to unicode is null-terminated
            // https://github.com/FreeRDP/FreeRDP/blob/511444a65e7aa2f537c5e531fa68157a50c1bd4d/channels/drive/client/drive_main.c#L519
            file_system_name_len: util::unicode_size(&file_system_name, true),
            file_system_name,
        }
    }

    fn encode(&self) -> RdpResult<Vec<u8>> {
        let mut w = vec![];
        w.write_u32::<LittleEndian>(self.file_system_attributes.bits())?;
        w.write_u32::<LittleEndian>(self.max_component_name_len)?;
        w.write_u32::<LittleEndian>(self.file_system_name_len)?;
        w.extend_from_slice(&util::to_unicode(&self.file_system_name, true));
        Ok(w)
    }

    fn size(&self) -> u32 {
        Self::BASE_SIZE + self.file_system_name_len
    }
}

/// 2.5.4 FileFsFullSizeInformation
/// https://docs.microsoft.com/en-us/openspecs/windows_protocols/ms-fscc/63768db7-9012-4209-8cca-00781e7322f5
#[derive(Debug)]
struct FileFsFullSizeInformation {
    total_alloc_units: i64,
    caller_available_alloc_units: i64,
    actual_available_alloc_units: i64,
    sectors_per_alloc_unit: u32,
    bytes_per_sector: u32,
}

#[allow(dead_code)]
impl FileFsFullSizeInformation {
    const BASE_SIZE: u32 = (3 * I64_SIZE) + (2 * U32_SIZE);

    fn new() -> Self {
        // Fill these out with the default fallback values FreeRDP uses
        // Written here: https://github.com/FreeRDP/FreeRDP/blob/511444a65e7aa2f537c5e531fa68157a50c1bd4d/channels/drive/client/drive_main.c#L552-L557
        // With default fallback values ultimately found here:
        // https://github.com/FreeRDP/FreeRDP/blob/511444a65e7aa2f537c5e531fa68157a50c1bd4d/winpr/libwinpr/file/file.c#L1018-L1021
        Self {
            total_alloc_units: u32::MAX as i64,
            caller_available_alloc_units: u32::MAX as i64,
            actual_available_alloc_units: u32::MAX as i64,
            sectors_per_alloc_unit: u32::MAX,
            bytes_per_sector: 1,
        }
    }

    fn encode(&self) -> RdpResult<Vec<u8>> {
        let mut w = vec![];
        w.write_i64::<LittleEndian>(self.total_alloc_units)?;
        w.write_i64::<LittleEndian>(self.caller_available_alloc_units)?;
        w.write_i64::<LittleEndian>(self.actual_available_alloc_units)?;
        w.write_u32::<LittleEndian>(self.sectors_per_alloc_unit)?;
        w.write_u32::<LittleEndian>(self.bytes_per_sector)?;
        Ok(w)
    }

    fn size(&self) -> u32 {
        Self::BASE_SIZE
    }
}

/// 2.5.10 FileFsDeviceInformation
/// https://docs.microsoft.com/en-us/openspecs/windows_protocols/ms-fscc/616b66d5-b335-4e1c-8f87-b4a55e8d3e4a
// Taking a shortcut by ignoring the bitflag typing here, since we will only ever fill this out with single values:
// https://github.com/FreeRDP/FreeRDP/blob/511444a65e7aa2f537c5e531fa68157a50c1bd4d/channels/drive/client/drive_main.c#L570-L571
#[derive(Debug)]
struct FileFsDeviceInformation {
    device_type: u32,
    characteristics: u32,
}

#[allow(dead_code)]
impl FileFsDeviceInformation {
    const BASE_SIZE: u32 = 2 * U32_SIZE;

    fn new() -> Self {
        // https://github.com/FreeRDP/FreeRDP/blob/511444a65e7aa2f537c5e531fa68157a50c1bd4d/channels/drive/client/drive_main.c#L570-L571
        Self {
            device_type: 0x00000007, // FILE_DEVICE_DISK
            characteristics: 0,
        }
    }

    fn encode(&self) -> RdpResult<Vec<u8>> {
        let mut w = vec![];
        w.write_u32::<LittleEndian>(self.device_type)?;
        w.write_u32::<LittleEndian>(self.characteristics)?;
        Ok(w)
    }

    fn size(&self) -> u32 {
        Self::BASE_SIZE
    }
}

/// 2.2.3.4.8 Client Drive Query Information Response (DR_DRIVE_QUERY_INFORMATION_RSP)
/// https://docs.microsoft.com/en-us/openspecs/windows_protocols/ms-rdpefs/37ef4fb1-6a95-4200-9fbf-515464f034a4
#[derive(Debug)]
struct ClientDriveQueryInformationResponse {
    device_io_response: DeviceIoResponse,
    length: Option<u32>,
    buffer: Option<FileInformationClass>,
}

impl ClientDriveQueryInformationResponse {
    /// Constructs a ClientDriveQueryInformationResponse from a ServerDriveQueryInformationRequest and an NTSTATUS.
    fn new(
        req: &ServerDriveQueryInformationRequest,
        file: Option<&FileCacheObject>,
        io_status: NTSTATUS,
    ) -> RdpResult<Self> {
        // If io_status == NTSTATUS::STATUS_UNSUCCESSFUL, we can just fill out the
        // device_io_response and don't need to create/encode the rest.
        if io_status == NTSTATUS::STATUS_UNSUCCESSFUL {
            return Ok(Self {
                device_io_response: DeviceIoResponse::new(
                    &req.device_io_request,
                    NTSTATUS::to_u32(&io_status).unwrap(),
                ),
                length: None,
                buffer: None,
            });
        }

        if let Some(file) = file {
            // We support all the FsInformationClasses that FreeRDP does here
            // https://github.com/FreeRDP/FreeRDP/blob/511444a65e7aa2f537c5e531fa68157a50c1bd4d/channels/drive/client/drive_file.c#L482
            let (length, buffer) = match req.file_info_class_lvl {
                FileInformationClassLevel::FileBasicInformation => (
                    Some(FileBasicInformation::BASE_SIZE),
                    Some(FileInformationClass::FileBasicInformation(
                        FileBasicInformation {
                            creation_time: to_windows_time(file.fso.last_modified),
                            last_access_time: to_windows_time(file.fso.last_modified),
                            last_write_time: to_windows_time(file.fso.last_modified),
                            change_time: to_windows_time(file.fso.last_modified),
                            file_attributes: if file.fso.file_type == FileType::File {
                                flags::FileAttributes::FILE_ATTRIBUTE_NORMAL
                            } else {
                                flags::FileAttributes::FILE_ATTRIBUTE_DIRECTORY
                            },
                        },
                    )),
                ),
                FileInformationClassLevel::FileStandardInformation => (
                    Some(FileStandardInformation::BASE_SIZE),
                    Some(FileInformationClass::FileStandardInformation(
                        FileStandardInformation {
                            allocation_size: file.fso.size as i64,
                            end_of_file: file.fso.size as i64,
                            number_of_links: 0,
                            delete_pending: if file.delete_pending {
                                Boolean::True
                            } else {
                                Boolean::False
                            },
                            directory: if file.fso.file_type == FileType::File {
                                Boolean::False
                            } else {
                                Boolean::True
                            },
                        },
                    )),
                ),
                FileInformationClassLevel::FileAttributeTagInformation => (
                    Some(FileAttributeTagInformation::BASE_SIZE),
                    Some(FileInformationClass::FileAttributeTagInformation(
                        FileAttributeTagInformation {
                            file_attributes: if file.fso.file_type == FileType::File {
                                flags::FileAttributes::FILE_ATTRIBUTE_NORMAL
                            } else {
                                flags::FileAttributes::FILE_ATTRIBUTE_DIRECTORY
                            },
                            reparse_tag: 0,
                        },
                    )),
                ),
                _ => {
                    return Err(not_implemented_error(&format!(
                        "received unsupported FileInformationClass: {:?}",
                        req.file_info_class_lvl
                    )))
                }
            };

            Ok(Self {
                device_io_response: DeviceIoResponse::new(
                    &req.device_io_request,
                    NTSTATUS::to_u32(&io_status).unwrap(),
                ),
                length,
                buffer,
            })
        } else {
            Err(try_error(
                "if io_status != NTSTATUS::STATUS_UNSUCCESSFUL a &FileCacheObject must be provided",
            ))
        }
    }

    fn encode(&self) -> RdpResult<Vec<u8>> {
        let mut w = vec![];
        w.extend_from_slice(&self.device_io_response.encode()?);
        if let Some(length) = self.length {
            w.write_u32::<LittleEndian>(length)?;
        }
        if let Some(buffer) = &self.buffer {
            w.extend_from_slice(&buffer.encode()?);
        }
        Ok(w)
    }
}

/// 2.2.1.4.2 Device Close Request (DR_CLOSE_REQ)
/// https://docs.microsoft.com/en-us/openspecs/windows_protocols/ms-rdpefs/3ec6627f-9e0f-4941-a828-3fc6ed63d9e7
#[derive(Debug)]
struct DeviceCloseRequest {
    device_io_request: DeviceIoRequest,
    // Padding (32 bytes):  An array of 32 bytes. Reserved. This field can be set to any value, and MUST be ignored.
}

impl DeviceCloseRequest {
    fn decode(device_io_request: DeviceIoRequest) -> Self {
        Self { device_io_request }
    }
}

/// 2.2.1.5.2 Device Close Response (DR_CLOSE_RSP)
/// https://docs.microsoft.com/en-us/openspecs/windows_protocols/ms-rdpefs/0dae7031-cfd8-4f14-908c-ec06e14997b5
#[derive(Debug)]
struct DeviceCloseResponse {
    /// The CompletionId field of this header MUST match a Device I/O Request (section 2.2.1.4) message that had the MajorFunction field set to IRP_MJ_CLOSE.
    device_io_response: DeviceIoResponse,
    /// This field can be set to any value and MUST be ignored.
    padding: u32,
}
impl DeviceCloseResponse {
    fn new(device_close_request: DeviceCloseRequest, io_status: NTSTATUS) -> Self {
        Self {
            device_io_response: DeviceIoResponse::new(
                &device_close_request.device_io_request,
                NTSTATUS::to_u32(&io_status).unwrap(),
            ),
            padding: 0,
        }
    }

    fn encode(&self) -> RdpResult<Vec<u8>> {
        let mut w = vec![];
        w.extend_from_slice(&self.device_io_response.encode()?);
        w.write_u32::<LittleEndian>(self.padding)?;
        Ok(w)
    }
}

/// 2.2.3.3.11 Server Drive NotifyChange Directory Request (DR_DRIVE_NOTIFY_CHANGE_DIRECTORY_REQ)
/// https://docs.microsoft.com/en-us/openspecs/windows_protocols/ms-rdpefs/ed05e73d-e53e-4261-a1e1-365a70ba6512
#[derive(Debug)]
#[allow(dead_code)]
struct ServerDriveNotifyChangeDirectoryRequest {
    /// The MajorFunction field in the DR_DEVICE_IOREQUEST header MUST be set to IRP_MJ_DIRECTORY_CONTROL,
    /// and the MinorFunction field MUST be set to IRP_MN_NOTIFY_CHANGE_DIRECTORY.
    device_io_request: DeviceIoRequest,
    /// If nonzero, a change anywhere within the tree MUST trigger the notification response; otherwise, only a change in the root directory will do so.
    watch_tree: u8,
    completion_filter: flags::CompletionFilter,
    // Padding (27 bytes):  An array of 27 bytes. This field is unused and MUST be ignored.
}

#[allow(dead_code)]
impl ServerDriveNotifyChangeDirectoryRequest {
    fn decode(device_io_request: DeviceIoRequest, payload: &mut Payload) -> RdpResult<Self> {
        let invalid_flags =
            || invalid_data_error("invalid flags in Server Drive NotifyChange Directory Request");

        let watch_tree = payload.read_u8()?;
        let completion_filter =
            flags::CompletionFilter::from_bits(payload.read_u32::<LittleEndian>()?)
                .ok_or_else(invalid_flags)?;

        Ok(Self {
            device_io_request,
            watch_tree,
            completion_filter,
        })
    }
}

/// 2.2.1.4.3 Device Read Request (DR_READ_REQ)
/// https://docs.microsoft.com/en-us/openspecs/windows_protocols/ms-rdpefs/3192516d-36a6-47c5-987a-55c214aa0441
#[derive(Debug, Clone)]
pub struct DeviceReadRequest {
    /// The MajorFunction field in this header MUST be set to IRP_MJ_READ.
    pub device_io_request: DeviceIoRequest,
    /// This field specifies the maximum number of bytes to be read from the device.
    pub length: u32,
    /// This field specifies the file offset where the read operation is performed.
    pub offset: u64,
    // Padding (20 bytes):  An array of 20 bytes. Reserved. This field can be set to any value and MUST be ignored.
}

impl DeviceReadRequest {
    fn decode(device_io_request: DeviceIoRequest, payload: &mut Payload) -> RdpResult<Self> {
        Ok(Self {
            device_io_request,
            length: payload.read_u32::<LittleEndian>()?,
            offset: payload.read_u64::<LittleEndian>()?,
        })
    }
}

/// 2.2.1.5.3 Device Read Response (DR_READ_RSP)
/// https://docs.microsoft.com/en-us/openspecs/windows_protocols/ms-rdpefs/d35d3f91-fc5b-492b-80be-47f483ad1dc9
#[derive(Debug)]
struct DeviceReadResponse {
    /// The CompletionId field of this header MUST match a Device I/O Request (section 2.2.1.4) message that had the MajorFunction field set to IRP_MJ_READ.
    device_io_reply: DeviceIoResponse,
    /// Specifies the number of bytes in the ReadData field.
    length: u32,
    /// A variable-length array of bytes that specifies the output data from the read request.
    read_data: Vec<u8>,
}

impl DeviceReadResponse {
    fn new(
        device_read_request: &DeviceReadRequest,
        io_status: NTSTATUS,
        read_data: Vec<u8>,
    ) -> Self {
        let device_io_request = &device_read_request.device_io_request;

        Self {
            device_io_reply: DeviceIoResponse::new(
                device_io_request,
                NTSTATUS::to_u32(&io_status).unwrap(),
            ),
            length: u32::try_from(read_data.len()).unwrap(),
            read_data,
        }
    }

    fn encode(&self) -> RdpResult<Vec<u8>> {
        let mut w = vec![];
        w.extend_from_slice(&self.device_io_reply.encode()?);
        w.write_u32::<LittleEndian>(self.length)?;
        w.extend_from_slice(&self.read_data);
        Ok(w)
    }
}

/// 2.2.1.4.4 Device Write Request (DR_WRITE_REQ)
/// https://docs.microsoft.com/en-us/openspecs/windows_protocols/ms-rdpefs/2e25f0aa-a4ce-4ff3-ad62-ab6098280a3a
#[derive(Debug, Clone)]
pub struct DeviceWriteRequest {
    /// The MajorFunction field in this header MUST be set to IRP_MJ_WRITE.
    pub device_io_request: DeviceIoRequest,
    /// Number of bytes in the write_data field.
    pub length: u32,
    /// File offset at which the data must be written.
    pub offset: u64,
    /// Data to be written on the target device.
    pub write_data: Vec<u8>,
}

impl DeviceWriteRequest {
    fn decode(device_io_request: DeviceIoRequest, payload: &mut Payload) -> RdpResult<Self> {
        let length = payload.read_u32::<LittleEndian>()?;
        let offset = payload.read_u64::<LittleEndian>()?;

        // There is a padding of 20 bytes between offset and write data so we
        // must ignore it
        payload.seek(SeekFrom::Current(20))?;

        let mut write_data = vec![0; length as usize];
        payload.read_exact(&mut write_data)?;

        Ok(Self {
            device_io_request,
            length,
            offset,
            write_data,
        })
    }
}

/// 2.2.1.5.4 Device Write Response (DR_WRITE_RSP)
/// https://docs.microsoft.com/en-us/openspecs/windows_protocols/ms-rdpefs/58160a47-2379-4c4a-a99d-24a1a666c02a
#[derive(Debug)]
pub struct DeviceWriteResponse {
    /// The CompletionId field of this header MUST match a Device I/O Request (section 2.2.1.4) message that had the MajorFunction field set to IRP_MJ_WRITE.
    device_io_reply: DeviceIoResponse,
    /// Number of bytes written in response to the write request.
    length: u32,
}

impl DeviceWriteResponse {
    fn new(device_io_request: &DeviceIoRequest, io_status: NTSTATUS, length: u32) -> Self {
        Self {
            device_io_reply: DeviceIoResponse::new(
                device_io_request,
                NTSTATUS::to_u32(&io_status).unwrap(),
            ),
            length,
        }
    }

    fn encode(&self) -> RdpResult<Vec<u8>> {
        let mut w = vec![];
        w.extend_from_slice(&self.device_io_reply.encode()?);
        w.write_u32::<LittleEndian>(self.length)?;
        // 1 byte padding
        w.write_u32::<LittleEndian>(0)?;
        Ok(w)
    }
}

/// 2.2.3.4.9 Client Drive Set Information Response (DR_DRIVE_SET_INFORMATION_RSP)
/// https://docs.microsoft.com/en-us/openspecs/windows_protocols/ms-rdpefs/16b893d5-5d8b-49d1-8dcb-ee21e7612970
#[derive(Debug)]
struct ClientDriveSetInformationResponse {
    device_io_reply: DeviceIoResponse,
    /// This field MUST be equal to the Length field in the Server Drive Set Information Request (section 2.2.3.3.9).
    length: u32,
}

impl ClientDriveSetInformationResponse {
    fn new(req: &ServerDriveSetInformationRequest, io_status: NTSTATUS) -> Self {
        Self {
            device_io_reply: DeviceIoResponse::new(
                &req.device_io_request,
                NTSTATUS::to_u32(&io_status).unwrap(),
            ),
            length: req.set_buffer.size() as u32,
        }
    }

    fn encode(&self) -> RdpResult<Vec<u8>> {
        let mut w = vec![];
        w.extend_from_slice(&self.device_io_reply.encode()?);
        w.write_u32::<LittleEndian>(self.length)?;
        // 1 byte padding
        w.write_u32::<LittleEndian>(0)?;
        Ok(w)
    }
}

/// 2.2.3.3.9 Server Drive Set Information Request (DR_DRIVE_SET_INFORMATION_REQ)
/// https://docs.microsoft.com/en-us/openspecs/windows_protocols/ms-rdpefs/b5d3104b-0e42-4cf8-9059-e9fe86615e5c
<<<<<<< HEAD
#[derive(Debug, Clone)]
#[allow(dead_code)]
=======
#[derive(Debug)]
>>>>>>> 57e5b4c9
struct ServerDriveSetInformationRequest {
    /// The MajorFunction field in the DR_DEVICE_IOREQUEST header MUST be set to IRP_MJ_SET_INFORMATION.
    device_io_request: DeviceIoRequest,
    file_information_class_level: FileInformationClassLevel,
    set_buffer: FileInformationClass,
}

impl ServerDriveSetInformationRequest {
    fn decode(device_io_request: DeviceIoRequest, payload: &mut Payload) -> RdpResult<Self> {
        let file_information_class_level =
            FileInformationClassLevel::from_u32(payload.read_u32::<LittleEndian>()?)
                .ok_or_else(|| invalid_data_error("failed to read FileInformationClassLevel"))?;

        match file_information_class_level {
            FileInformationClassLevel::FileBasicInformation
            | FileInformationClassLevel::FileEndOfFileInformation
            | FileInformationClassLevel::FileDispositionInformation
            | FileInformationClassLevel::FileRenameInformation
            | FileInformationClassLevel::FileAllocationInformation => {}
            _ => {
                return Err(invalid_data_error(&format!(
                    "read invalid FileInformationClassLevel: {:?}",
                    file_information_class_level
                )))
            }
        };

        // length, u32
        payload.seek(SeekFrom::Current(4))?;

        // There is a padding of 24 bytes between offset and write data so we
        // must ignore it
        payload.seek(SeekFrom::Current(24))?;

        let set_buffer = FileInformationClass::decode(&file_information_class_level, payload)?;

        Ok(Self {
            device_io_request,
            file_information_class_level,
            set_buffer,
        })
    }
}

/// 2.2.3.3.10 Server Drive Query Directory Request (DR_DRIVE_QUERY_DIRECTORY_REQ)
/// https://docs.microsoft.com/en-us/openspecs/windows_protocols/ms-rdpefs/458019d2-5d5a-4fd4-92ef-8c05f8d7acb1
#[derive(Debug)]
#[allow(dead_code)]
struct ServerDriveQueryDirectoryRequest {
    /// The MajorFunction field in the DR_DEVICE_IOREQUEST header MUST be set to IRP_MJ_DIRECTORY_CONTROL,
    /// and the MinorFunction field MUST be set to IRP_MN_QUERY_DIRECTORY.
    device_io_request: DeviceIoRequest,
    /// Must contain one of FileDirectoryInformation, FileFullDirectoryInformation, FileBothDirectoryInformation, FileNamesInformation
    file_info_class_lvl: FileInformationClassLevel,
    /// If the value of this field is zero, the request is for the next file in the directory that was specified in a previous
    /// Server Drive Query Directory Request. If such a file does not exist, the client MUST complete this request with STATUS_NO_MORE_FILES
    /// in the IoStatus field of the Client Drive I/O Response packet (section 2.2.3.4).  If the value of this field is non-zero and such a
    /// file does not exist, the client MUST complete this request with STATUS_NO_SUCH_FILE in the IoStatus field of the Client Drive I/O Response.
    initial_query: u8,
    /// Specifies the number of bytes in the Path field, including the null-terminator.
    path_length: u32,
    // Padding (23 bytes): An array of 23 bytes. This field is unused and MUST be ignored.
    padding: [u8; 23],
    /// A variable-length array of Unicode characters (we will store this as a regular rust String) that specifies the directory
    /// on which this operation will be performed. The Path field MUST be null-terminated. If the value of the InitialQuery field
    /// is zero, then the contents of the Path field MUST be ignored, irrespective of the value specified in the PathLength field.
    path: WindowsPath,
}

impl ServerDriveQueryDirectoryRequest {
    fn decode(device_io_request: DeviceIoRequest, payload: &mut Payload) -> RdpResult<Self> {
        let file_info_class_lvl =
            FileInformationClassLevel::from_u32(payload.read_u32::<LittleEndian>()?)
                .ok_or_else(|| invalid_data_error("failed to read FileInformationClassLevel"))?;

        // These are all the FileInformationClass's supported for this message by FreeRDP
        // https://github.com/FreeRDP/FreeRDP/blob/511444a65e7aa2f537c5e531fa68157a50c1bd4d/channels/drive/client/drive_file.c#L794
        static VALID_LEVELS: [FileInformationClassLevel; 4] = [
            FileInformationClassLevel::FileDirectoryInformation,
            FileInformationClassLevel::FileFullDirectoryInformation,
            FileInformationClassLevel::FileBothDirectoryInformation,
            FileInformationClassLevel::FileNamesInformation,
        ];

        if !VALID_LEVELS.contains(&file_info_class_lvl) {
            return Err(invalid_data_error(&format!(
                "read invalid FileInformationClassLevel: {:?}, expected one of {:?}",
                file_info_class_lvl, VALID_LEVELS,
            )));
        }

        let initial_query = payload.read_u8()?;
        let mut path_length: u32 = 0;
        let mut path = WindowsPath::new("".to_string());
        let mut padding: [u8; 23] = [0; 23];
        if initial_query != 0 {
            path_length = payload.read_u32::<LittleEndian>()?;

            // TODO(isaiah): make a payload.skip(n)
            payload.read_exact(&mut padding)?;

            // TODO(isaiah): make a from_unicode_exact
            let mut path_as_vec = vec![0u8; path_length.try_into().unwrap()];
            payload.read_exact(&mut path_as_vec)?;
            path = WindowsPath::new(util::from_unicode(path_as_vec)?);
        }

        Ok(Self {
            device_io_request,
            file_info_class_lvl,
            initial_query,
            path_length,
            padding,
            path,
        })
    }
}

/// 2.2.3.4.10 Client Drive Query Directory Response (DR_DRIVE_QUERY_DIRECTORY_RSP)
/// https://docs.microsoft.com/en-us/openspecs/windows_protocols/ms-rdpefs/9c929407-a833-4893-8f20-90c984756140
#[derive(Debug)]
struct ClientDriveQueryDirectoryResponse {
    /// The CompletionId field of the DR_DEVICE_IOCOMPLETION header MUST match a Device I/O Request (section 2.2.1.4) that
    /// has the MajorFunction field set to IRP_MJ_DIRECTORY_CONTROL and the MinorFunction field set to IRP_MN_QUERY_DIRECTORY.
    device_io_reply: DeviceIoResponse,
    /// Specifies the number of bytes in the Buffer field.
    length: u32,
    /// The content of this field is based on the value of the FileInformationClass field in the Server Drive Query Directory Request
    /// message, which determines the different structures that MUST be contained in the Buffer field.
    buffer: Option<FileInformationClass>,
    // Padding (1 byte): This field is unused and MUST be ignored.
}

impl ClientDriveQueryDirectoryResponse {
    fn new(
        device_io_request: &DeviceIoRequest,
        io_status: NTSTATUS,
        buffer: Option<FileInformationClass>,
    ) -> RdpResult<Self> {
        // This match block ensures that the passed parameters are in a configuration that's
        // explicitly supported by the length calculation (below) and the self.encode() method.
        match io_status {
            NTSTATUS::STATUS_SUCCESS => {
                if buffer.is_none() {
                    return Err(invalid_data_error(
                        "a ClientDriveQueryDirectoryResponse with NTSTATUS::STATUS_SUCCESS \
                        should have Some(FileInformationClass) buffer, got None",
                    ));
                }
            }
            NTSTATUS::STATUS_NOT_SUPPORTED
            | NTSTATUS::STATUS_NO_MORE_FILES
            | NTSTATUS::STATUS_UNSUCCESSFUL => {
                if buffer.is_some() {
                    return Err(invalid_data_error(&format!(
                        "a ClientDriveQueryDirectoryResponse with NTSTATUS = {:?} \
                        should have a None buffer, got {:?}",
                        io_status, buffer,
                    )));
                }
            }
            _ => {
                return Err(invalid_data_error(&format!(
                    "received unsupported io_status for ClientDriveQueryDirectoryResponse: {:?}",
                    io_status
                )))
            }
        }

        let length = match buffer {
            Some(ref fs_information_class) => match fs_information_class {
                FileInformationClass::FileBothDirectoryInformation(fs_info_class) => {
                    fs_info_class.size()
                }
                FileInformationClass::FileFullDirectoryInformation(fs_info_class) => {
                    fs_info_class.size()
                }
                // TODO(isaiah): add support for FileDirectoryInformation and FileNamesInformation
                // https://github.com/FreeRDP/FreeRDP/blob/511444a65e7aa2f537c5e531fa68157a50c1bd4d/channels/drive/client/drive_file.c#L794
                _ => {
                    return Err(not_implemented_error(&format!("ClientDriveQueryDirectoryResponse not implemented for fs_information_class {:?}", fs_information_class)));
                }
            },
            None => 0,
        };

        Ok(Self {
            device_io_reply: DeviceIoResponse::new(
                device_io_request,
                NTSTATUS::to_u32(&io_status).unwrap(),
            ),
            length,
            buffer,
        })
    }

    fn encode(&self) -> RdpResult<Vec<u8>> {
        let mut w = vec![];
        w.extend_from_slice(&self.device_io_reply.encode()?);
        w.write_u32::<LittleEndian>(self.length)?;
        if let Some(buffer) = &self.buffer {
            w.extend_from_slice(&buffer.encode()?);
        }
        if self.device_io_reply.io_status
            == NTSTATUS::to_u32(&NTSTATUS::STATUS_NO_MORE_FILES).unwrap()
        {
            // https://github.com/FreeRDP/FreeRDP/blob/511444a65e7aa2f537c5e531fa68157a50c1bd4d/channels/drive/client/drive_file.c#L937
            w.write_u8(0)?;
        }

        Ok(w)
    }
}

/// 2.2.3.3.6 Server Drive Query Volume Information Request
/// https://docs.microsoft.com/en-us/openspecs/windows_protocols/ms-rdpefs/484e622d-0e2b-423c-8461-7de38878effb
///
/// We only need to read the buffer up to the FileInformationClass to get the job done, so the rest of the fields in
/// this structure are omitted. See FreeRDP:
/// https://github.com/FreeRDP/FreeRDP/blob/511444a65e7aa2f537c5e531fa68157a50c1bd4d/channels/drive/client/drive_main.c#L464
#[derive(Debug)]
struct ServerDriveQueryVolumeInformationRequest {
    device_io_request: DeviceIoRequest,
    fs_info_class_lvl: FileSystemInformationClassLevel,
}

impl ServerDriveQueryVolumeInformationRequest {
    fn decode(device_io_request: DeviceIoRequest, payload: &mut Payload) -> RdpResult<Self> {
        let fs_info_class_lvl =
            FileSystemInformationClassLevel::from_u32(payload.read_u32::<LittleEndian>()?)
                .ok_or_else(|| {
                    invalid_data_error("failed to read FileSystemInformationClassLevel")
                })?;

        // These are all the FileInformationClass's supported for this message by FreeRDP
        // https://github.com/FreeRDP/FreeRDP/blob/511444a65e7aa2f537c5e531fa68157a50c1bd4d/channels/drive/client/drive_main.c#L468
        static VALID_LEVELS: [FileSystemInformationClassLevel; 5] = [
            FileSystemInformationClassLevel::FileFsVolumeInformation,
            FileSystemInformationClassLevel::FileFsSizeInformation,
            FileSystemInformationClassLevel::FileFsAttributeInformation,
            FileSystemInformationClassLevel::FileFsFullSizeInformation,
            FileSystemInformationClassLevel::FileFsDeviceInformation,
        ];

        if !VALID_LEVELS.contains(&fs_info_class_lvl) {
            return Err(invalid_data_error(&format!(
                "read invalid FileInformationClassLevel: {:?}, expected one of {:?}",
                fs_info_class_lvl, VALID_LEVELS,
            )));
        }

        Ok(Self {
            device_io_request,
            fs_info_class_lvl,
        })
    }
}

/// 2.2.3.4.6 Client Drive Query Volume Information Response
#[derive(Debug)]
struct ClientDriveQueryVolumeInformationResponse {
    device_io_reply: DeviceIoResponse,
    /// Specifies the number of bytes in the Buffer field.
    length: u32,
    /// The content of this field is based on the value of the FileInformationClass field in the Server Drive Query Volume Information Request message,
    /// which determines the different structures that MUST be contained in the Buffer field.
    buffer: Option<FileSystemInformationClass>,
}

impl ClientDriveQueryVolumeInformationResponse {
    fn new(
        device_io_request: &DeviceIoRequest,
        io_status: NTSTATUS,
        buffer: Option<FileSystemInformationClass>,
    ) -> RdpResult<Self> {
        match io_status {
            NTSTATUS::STATUS_SUCCESS => {
                if buffer.is_none() {
                    return Err(invalid_data_error(
                        "a ClientDriveQueryVolumeInformationResponse with NTSTATUS::STATUS_SUCCESS \
                        should have Some(FileInformationClass) buffer, got None",
                    ));
                }
            }
            NTSTATUS::STATUS_UNSUCCESSFUL => {
                if buffer.is_some() {
                    return Err(invalid_data_error(&format!(
                        "a ClientDriveQueryVolumeInformationResponse with NTSTATUS = {:?} \
                        should have a None buffer, got {:?}",
                        io_status, buffer,
                    )));
                }
            }
            _ => {
                return Err(invalid_data_error(&format!(
                    "received unsupported io_status for ClientDriveQueryVolumeInformationResponse: {:?}",
                    io_status
                )))
            }
        }

        let length = match buffer {
            Some(ref buf) => match buf {
                FileSystemInformationClass::FileFsVolumeInformation(f) => f.size(),
                FileSystemInformationClass::FileFsSizeInformation(f) => f.size(),
                FileSystemInformationClass::FileFsAttributeInformation(f) => f.size(),
                FileSystemInformationClass::FileFsFullSizeInformation(f) => f.size(),
                FileSystemInformationClass::FileFsDeviceInformation(f) => f.size(),
            },
            None => 0,
        };

        Ok(Self {
            device_io_reply: DeviceIoResponse::new(
                device_io_request,
                NTSTATUS::to_u32(&io_status).unwrap(),
            ),
            length,
            buffer,
        })
    }

    fn encode(&self) -> RdpResult<Vec<u8>> {
        let mut w = vec![];
        w.extend_from_slice(&self.device_io_reply.encode()?);
        w.write_u32::<LittleEndian>(self.length)?;
        if let Some(buffer) = &self.buffer {
            w.extend_from_slice(&buffer.encode()?);
        }

        Ok(w)
    }
}

/// TDP handles time in milliseconds since the UNIX epoch (https://en.wikipedia.org/wiki/Unix_time),
/// whereas Windows prefers 64-bit signed integers representing the number of 100-nanosecond intervals
/// that have elapsed since January 1, 1601, Coordinated Universal Time (UTC)
/// (https://docs.microsoft.com/en-us/openspecs/windows_protocols/ms-fscc/a69cc039-d288-4673-9598-772b6083f8bf).
fn to_windows_time(tdp_time_ms: u64) -> i64 {
    // https://stackoverflow.com/a/5471380/6277051
    // https://docs.microsoft.com/en-us/windows/win32/sysinfo/converting-a-time-t-value-to-a-file-time
    let tdp_time_sec = tdp_time_ms / 1000;
    ((tdp_time_sec * 10000000) + 116444736000000000) as i64
}

type SharedDirectoryAcknowledgeSender = Box<dyn Fn(SharedDirectoryAcknowledge) -> RdpResult<()>>;
type SharedDirectoryInfoRequestSender = Box<dyn Fn(SharedDirectoryInfoRequest) -> RdpResult<()>>;
type SharedDirectoryCreateRequestSender =
    Box<dyn Fn(SharedDirectoryCreateRequest) -> RdpResult<()>>;
type SharedDirectoryDeleteRequestSender =
    Box<dyn Fn(SharedDirectoryDeleteRequest) -> RdpResult<()>>;
type SharedDirectoryListRequestSender = Box<dyn Fn(SharedDirectoryListRequest) -> RdpResult<()>>;
type SharedDirectoryReadRequestSender = Box<dyn Fn(SharedDirectoryReadRequest) -> RdpResult<()>>;
type SharedDirectoryWriteRequestSender = Box<dyn Fn(SharedDirectoryWriteRequest) -> RdpResult<()>>;
type SharedDirectoryMoveRequestSender = Box<dyn Fn(SharedDirectoryMoveRequest) -> RdpResult<()>>;

type SharedDirectoryInfoResponseHandler =
    Box<dyn FnOnce(&mut Client, SharedDirectoryInfoResponse) -> RdpResult<Vec<Vec<u8>>>>;
type SharedDirectoryCreateResponseHandler =
    Box<dyn FnOnce(&mut Client, SharedDirectoryCreateResponse) -> RdpResult<Vec<Vec<u8>>>>;
type SharedDirectoryDeleteResponseHandler =
    Box<dyn FnOnce(&mut Client, SharedDirectoryDeleteResponse) -> RdpResult<Vec<Vec<u8>>>>;
type SharedDirectoryListResponseHandler =
    Box<dyn FnOnce(&mut Client, SharedDirectoryListResponse) -> RdpResult<Vec<Vec<u8>>>>;
type SharedDirectoryReadResponseHandler =
    Box<dyn FnOnce(&mut Client, SharedDirectoryReadResponse) -> RdpResult<Vec<Vec<u8>>>>;
type SharedDirectoryWriteResponseHandler =
    Box<dyn FnOnce(&mut Client, SharedDirectoryWriteResponse) -> RdpResult<Vec<Vec<u8>>>>;
type SharedDirectoryMoveResponseHandler =
    Box<dyn FnOnce(&mut Client, SharedDirectoryMoveResponse) -> RdpResult<Vec<Vec<u8>>>>;

#[cfg(test)]
mod tests {
    use super::*;

    #[test]
    fn test_to_windows_time() {
        // Cross checked against
        // https://www.silisoftware.com/tools/date.php?inputdate=1655246166&inputformat=unix
        assert_eq!(to_windows_time(1655246166 * 1000), 132997197660000000);
        assert_eq!(to_windows_time(1000), 116444736010000000);
    }
}<|MERGE_RESOLUTION|>--- conflicted
+++ resolved
@@ -726,31 +726,31 @@
                     let buffer = Some(FileSystemInformationClass::FileFsFullSizeInformation(
                         FileFsFullSizeInformation::new(),
                     ));
-                    self.prep_query_vol_info_response(
+                    return self.prep_query_vol_info_response(
                         &rdp_req.device_io_request,
                         NTSTATUS::STATUS_SUCCESS,
                         buffer,
-                    )
+                    );
                 }
                 FileSystemInformationClassLevel::FileFsDeviceInformation => {
                     let buffer = Some(FileSystemInformationClass::FileFsDeviceInformation(
                         FileFsDeviceInformation::new(),
                     ));
-                    self.prep_query_vol_info_response(
+                    return self.prep_query_vol_info_response(
                         &rdp_req.device_io_request,
                         NTSTATUS::STATUS_SUCCESS,
                         buffer,
-                    )
+                    );
                 }
                 FileSystemInformationClassLevel::FileFsSizeInformation => {
                     let buffer = Some(FileSystemInformationClass::FileFsSizeInformation(
                         FileFsSizeInformation::new(),
                     ));
-                    self.prep_query_vol_info_response(
+                    return self.prep_query_vol_info_response(
                         &rdp_req.device_io_request,
                         NTSTATUS::STATUS_SUCCESS,
                         buffer,
-                    )
+                    );
                 }
                 _ => {
                     // https://github.com/FreeRDP/FreeRDP/blob/511444a65e7aa2f537c5e531fa68157a50c1bd4d/channels/drive/client/drive_main.c#L574-L577
@@ -1506,12 +1506,7 @@
 /// | -------- | ------------- | ---------------------------------------------------------|
 /// | 3        | IRP_MJ_CLOSE  | The FCO is deleted from the cache                        |
 /// | -------- | ------------- | ---------------------------------------------------------|
-<<<<<<< HEAD
-#[allow(dead_code)]
 #[derive(Debug, Clone)]
-=======
-#[derive(Debug)]
->>>>>>> 57e5b4c9
 struct FileCacheObject {
     path: UnixPath,
     delete_pending: bool,
@@ -3529,12 +3524,7 @@
 
 /// 2.2.3.3.9 Server Drive Set Information Request (DR_DRIVE_SET_INFORMATION_REQ)
 /// https://docs.microsoft.com/en-us/openspecs/windows_protocols/ms-rdpefs/b5d3104b-0e42-4cf8-9059-e9fe86615e5c
-<<<<<<< HEAD
 #[derive(Debug, Clone)]
-#[allow(dead_code)]
-=======
-#[derive(Debug)]
->>>>>>> 57e5b4c9
 struct ServerDriveSetInformationRequest {
     /// The MajorFunction field in the DR_DEVICE_IOREQUEST header MUST be set to IRP_MJ_SET_INFORMATION.
     device_io_request: DeviceIoRequest,
