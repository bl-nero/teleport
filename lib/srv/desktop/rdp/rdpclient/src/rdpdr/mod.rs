// Copyright 2021 Gravitational, Inc
//
// Licensed under the Apache License, Version 2.0 (the "License");
// you may not use this file except in compliance with the License.
// You may obtain a copy of the License at
//
//      http://www.apache.org/licenses/LICENSE-2.0
//
// Unless required by applicable law or agreed to in writing, software
// distributed under the License is distributed on an "AS IS" BASIS,
// WITHOUT WARRANTIES OR CONDITIONS OF ANY KIND, either express or implied.
// See the License for the specific language governing permissions and
// limitations under the License.

mod consts;
mod flags;
mod scard;

use crate::errors::{
    invalid_data_error, not_implemented_error, try_error, NTSTATUS_OK, SPECIAL_NO_RESPONSE,
};
use crate::util;
use crate::vchan;
use crate::{
    FileSystemObject, FileType, Payload, SharedDirectoryAcknowledge, SharedDirectoryCreateRequest,
    SharedDirectoryCreateResponse, SharedDirectoryDeleteRequest, SharedDirectoryDeleteResponse,
    SharedDirectoryInfoRequest, SharedDirectoryInfoResponse, TdpErrCode,
};

use byteorder::{LittleEndian, ReadBytesExt, WriteBytesExt};
use consts::{
    CapabilityType, Component, DeviceType, FsInformationClassLevel, MajorFunction, MinorFunction,
    PacketId, DRIVE_CAPABILITY_VERSION_02, GENERAL_CAPABILITY_VERSION_02, NTSTATUS,
    SCARD_DEVICE_ID, SMARTCARD_CAPABILITY_VERSION_01, VERSION_MAJOR, VERSION_MINOR,
};
use num_traits::{FromPrimitive, ToPrimitive};
use rdp::core::mcs;
use rdp::core::tpkt;
use rdp::model::data::Message;
use rdp::model::error::Error as RdpError;
use rdp::model::error::*;
use std::collections::HashMap;
use std::convert::{TryFrom, TryInto};
use std::io::{Read, Write};

pub use consts::CHANNEL_NAME;

/// Client implements a device redirection (RDPDR) client, as defined in
/// https://winprotocoldoc.blob.core.windows.net/productionwindowsarchives/MS-RDPEFS/%5bMS-RDPEFS%5d.pdf
///
/// This client only supports a single smartcard device.
pub struct Client {
    vchan: vchan::Client,
    scard: scard::Client,

    allow_directory_sharing: bool,
    active_device_ids: Vec<u32>,
    /// FileId-indexed cache of FileCacheObjects
    file_cache: HashMap<u32, FileCacheObject>,
    next_file_id: u32, // used to generate file id's

    // Functions for sending tdp messages to the browser client.
    tdp_sd_acknowledge: SharedDirectoryAcknowledgeSender,
    tdp_sd_info_request: SharedDirectoryInfoRequestSender,
    tdp_sd_create_request: SharedDirectoryCreateRequestSender,
    tdp_sd_delete_request: SharedDirectoryDeleteRequestSender,

    // CompletionId-indexed maps of handlers for tdp messages coming from the browser client.
    pending_sd_info_resp_handlers: HashMap<u32, SharedDirectoryInfoResponseHandler>,
    pending_sd_create_resp_handlers: HashMap<u32, SharedDirectoryCreateResponseHandler>,
    pending_sd_delete_resp_handlers: HashMap<u32, SharedDirectoryDeleteResponseHandler>,
}

pub struct Config {
    pub cert_der: Vec<u8>,
    pub key_der: Vec<u8>,
    pub pin: String,
    pub allow_directory_sharing: bool,

    pub tdp_sd_acknowledge: SharedDirectoryAcknowledgeSender,
    pub tdp_sd_info_request: SharedDirectoryInfoRequestSender,
    pub tdp_sd_create_request: SharedDirectoryCreateRequestSender,
    pub tdp_sd_delete_request: SharedDirectoryDeleteRequestSender,
}

impl Client {
    pub fn new(cfg: Config) -> Self {
        if cfg.allow_directory_sharing {
            debug!("creating rdpdr client with directory sharing enabled")
        } else {
            debug!("creating rdpdr client with directory sharing disabled")
        }
        Client {
            vchan: vchan::Client::new(),
            scard: scard::Client::new(cfg.cert_der, cfg.key_der, cfg.pin),

            allow_directory_sharing: cfg.allow_directory_sharing,
            active_device_ids: vec![],
            file_cache: HashMap::new(),
            next_file_id: 0,

            tdp_sd_acknowledge: cfg.tdp_sd_acknowledge,
            tdp_sd_info_request: cfg.tdp_sd_info_request,
            tdp_sd_create_request: cfg.tdp_sd_create_request,
            tdp_sd_delete_request: cfg.tdp_sd_delete_request,

            pending_sd_info_resp_handlers: HashMap::new(),
            pending_sd_create_resp_handlers: HashMap::new(),
            pending_sd_delete_resp_handlers: HashMap::new(),
        }
    }
    /// Reads raw RDP messages sent on the rdpdr virtual channel and replies as necessary.
    pub fn read_and_reply<S: Read + Write>(
        &mut self,
        payload: tpkt::Payload,
        mcs: &mut mcs::Client<S>,
    ) -> RdpResult<()> {
        if let Some(mut payload) = self.vchan.read(payload)? {
            let header = SharedHeader::decode(&mut payload)?;
            if let Component::RDPDR_CTYP_PRN = header.component {
                warn!("got {:?} RDPDR header from RDP server, ignoring because we're not redirecting any printers", header);
                return Ok(());
            }
            let responses = match header.packet_id {
                PacketId::PAKID_CORE_SERVER_ANNOUNCE => {
                    self.handle_server_announce(&mut payload)?
                }
                PacketId::PAKID_CORE_SERVER_CAPABILITY => {
                    self.handle_server_capability(&mut payload)?
                }
                PacketId::PAKID_CORE_CLIENTID_CONFIRM => {
                    self.handle_client_id_confirm(&mut payload)?
                }
                PacketId::PAKID_CORE_DEVICE_REPLY => self.handle_device_reply(&mut payload)?,
                // Device IO request is where communication with the smartcard and shared drive actually happens.
                // Everything up to this point was negotiation (and smartcard device registration).
                PacketId::PAKID_CORE_DEVICE_IOREQUEST => {
                    self.handle_device_io_request(&mut payload)?
                }
                _ => {
                    // We don't implement the full set of messages.
                    error!(
                        "RDPDR packets {:?} are not implemented yet, ignoring",
                        header.packet_id
                    );
                    vec![]
                }
            };

            let chan = &CHANNEL_NAME.to_string();
            for resp in responses {
                mcs.write(chan, resp)?;
            }
        }
        Ok(())
    }

    fn handle_server_announce(&self, payload: &mut Payload) -> RdpResult<Vec<Vec<u8>>> {
        let req = ServerAnnounceRequest::decode(payload)?;
        debug!("received RDP {:?}", req);

        let resp = ClientAnnounceReply::new(req);
        debug!("sending RDP {:?}", resp);
        let resp =
            self.add_headers_and_chunkify(PacketId::PAKID_CORE_CLIENTID_CONFIRM, resp.encode()?)?;

        Ok(resp)
    }

    fn handle_server_capability(&self, payload: &mut Payload) -> RdpResult<Vec<Vec<u8>>> {
        let req = ServerCoreCapabilityRequest::decode(payload)?;
        debug!("received RDP {:?}", req);

        let resp = ClientCoreCapabilityResponse::new_response();
        debug!("sending RDP {:?}", resp);
        let resp =
            self.add_headers_and_chunkify(PacketId::PAKID_CORE_CLIENT_CAPABILITY, resp.encode()?)?;

        Ok(resp)
    }

    fn handle_client_id_confirm(&mut self, payload: &mut Payload) -> RdpResult<Vec<Vec<u8>>> {
        let req = ServerClientIdConfirm::decode(payload)?;
        debug!("received RDP {:?}", req);

        // The smartcard initialization sequence that contains this message happens once at session startup,
        // and once when login succeeds. We only need to announce the smartcard once.
        let resp = if !self.active_device_ids.contains(&SCARD_DEVICE_ID) {
            self.push_active_device_id(SCARD_DEVICE_ID)?;
            let resp = ClientDeviceListAnnounceRequest::new_smartcard(SCARD_DEVICE_ID);
            debug!("sending RDP {:?}", resp);
            self.add_headers_and_chunkify(PacketId::PAKID_CORE_DEVICELIST_ANNOUNCE, resp.encode()?)?
        } else {
            let resp = ClientDeviceListAnnounceRequest::new_empty();
            debug!("sending RDP {:?}", resp);
            self.add_headers_and_chunkify(PacketId::PAKID_CORE_DEVICELIST_ANNOUNCE, resp.encode()?)?
        };
        Ok(resp)
    }

    fn handle_device_reply(&self, payload: &mut Payload) -> RdpResult<Vec<Vec<u8>>> {
        let req = ServerDeviceAnnounceResponse::decode(payload)?;
        debug!("received RDP: {:?}", req);

        if !self.active_device_ids.contains(&req.device_id) {
            let resp = SharedDirectoryAcknowledge {
                err_code: TdpErrCode::Failed,
                directory_id: req.device_id,
            };
            debug!("sending TDP: {:?}", resp);
            (self.tdp_sd_acknowledge)(resp)?;
            Err(invalid_data_error(&format!(
                "got ServerDeviceAnnounceResponse for unknown device_id {}",
                &req.device_id
            )))
        } else if req.result_code != NTSTATUS_OK {
            let resp = SharedDirectoryAcknowledge {
                err_code: TdpErrCode::Failed,
                directory_id: req.device_id,
            };
            debug!("sending TDP: {:?}", resp);
            (self.tdp_sd_acknowledge)(resp)?;
            Err(invalid_data_error(&format!(
                "got unsuccessful ServerDeviceAnnounceResponse result code NTSTATUS({})",
                &req.result_code
            )))
        } else {
            debug!("ServerDeviceAnnounceResponse was valid");
            if req.device_id != self.get_scard_device_id()? {
                let resp = SharedDirectoryAcknowledge {
                    err_code: TdpErrCode::Nil,
                    directory_id: req.device_id,
                };
                debug!("sending TDP: {:?}", resp);
                (self.tdp_sd_acknowledge)(resp)?;
                debug!("TDP directory sharing initial negotiation succeeded");
            } else {
                debug!("RDP smart card redirection initial negotiation succeeded");
            }
            Ok(vec![])
        }
    }

    fn handle_device_io_request(&mut self, payload: &mut Payload) -> RdpResult<Vec<Vec<u8>>> {
        let device_io_request = DeviceIoRequest::decode(payload)?;
        let major_function = device_io_request.major_function.clone();

        // Smartcard control only uses IRP_MJ_DEVICE_CONTROL; directory control uses IRP_MJ_DEVICE_CONTROL along with
        // all the other MajorFunctions supported by this Client. Therefore if we receive any major function when drive
        // redirection is not allowed, something has gone wrong. In such a case, we return an error as a security measure
        // to ensure directories are never shared when RBAC doesn't permit it.
        if major_function != MajorFunction::IRP_MJ_DEVICE_CONTROL && !self.allow_directory_sharing {
            return Err(Error::TryError(
                "received a drive redirection major function when drive redirection was not allowed"
                    .to_string(),
            ));
        }

        match major_function {
            MajorFunction::IRP_MJ_DEVICE_CONTROL => {
                self.process_irp_device_control(device_io_request, payload)
            }
<<<<<<< HEAD
            MajorFunction::IRP_MJ_CREATE => self.process_irp_create(device_io_request, payload),
            MajorFunction::IRP_MJ_QUERY_INFORMATION => {
                self.process_irp_query_information(device_io_request, payload)
            }
            MajorFunction::IRP_MJ_CLOSE => self.process_irp_close(device_io_request),
            _ => Err(invalid_data_error(&format!(
                // TODO(isaiah): send back a not implemented response(?)
                "got unsupported major_function in DeviceIoRequest: {:?}",
                &major_function
            ))),
        }
    }

    fn process_irp_device_control(
        &mut self,
        device_io_request: DeviceIoRequest,
        payload: &mut Payload,
    ) -> RdpResult<Vec<Vec<u8>>> {
        let ioctl = DeviceControlRequest::decode(device_io_request, payload)?;
        let is_smart_card_op = ioctl.header.device_id == self.get_scard_device_id()?;
        debug!("received RDP: {:?}", ioctl);

        // IRP_MJ_DEVICE_CONTROL is the one major function used by both the smartcard controller (always enabled)
        // and shared directory controller (potentially disabled by RBAC). Here we check that directory sharing
        // is enabled here before proceeding with any shared directory controls as an additional security measure.
        if !is_smart_card_op && !self.allow_directory_sharing {
            return Err(Error::TryError("received a drive redirection major function when drive redirection was not allowed".to_string()));
        }
        let resp = if is_smart_card_op {
            // Smart card control
            let (code, res) = self.scard.ioctl(ioctl.io_control_code, payload)?;
            if code == SPECIAL_NO_RESPONSE {
                return Ok(vec![]);
            }
            DeviceControlResponse::new(&ioctl, code, res)
        } else {
            // Drive redirection, mimic FreeRDP's "no-op"
            // https://github.com/FreeRDP/FreeRDP/blob/511444a65e7aa2f537c5e531fa68157a50c1bd4d/channels/drive/client/drive_main.c#L677-L684
            DeviceControlResponse::new(&ioctl, NTSTATUS::STATUS_SUCCESS.to_u32().unwrap(), vec![])
        };
        debug!("sending RDP: {:?}", resp);
        let resp = self
            .add_headers_and_chunkify(PacketId::PAKID_CORE_DEVICE_IOCOMPLETION, resp.encode()?)?;
        Ok(resp)
    }

    fn process_irp_create(
        &mut self,
        device_io_request: DeviceIoRequest,
        payload: &mut Payload,
    ) -> RdpResult<Vec<Vec<u8>>> {
        // https://github.com/FreeRDP/FreeRDP/blob/511444a65e7aa2f537c5e531fa68157a50c1bd4d/channels/drive/client/drive_file.c#L207
        let rdp_req = ServerCreateDriveRequest::decode(device_io_request, payload)?;
        debug!("received RDP: {:?}", rdp_req);

        // Send a TDP Shared Directory Info Request
        // https://github.com/FreeRDP/FreeRDP/blob/511444a65e7aa2f537c5e531fa68157a50c1bd4d/channels/drive/client/drive_file.c#L210
        let tdp_req = SharedDirectoryInfoRequest::from(rdp_req.clone());
        debug!("sending TDP: {:?}", tdp_req);
        (self.tdp_sd_info_request)(tdp_req)?;

        // Add a TDP Shared Directory Info Response handler to the handler cache.
        // When we receive a TDP Shared Directory Info Response with this completion_id,
        // this handler will be called.
        self.pending_sd_info_resp_handlers.insert(
            rdp_req.device_io_request.completion_id,
            Box::new(
                |cli: &mut Self, res: SharedDirectoryInfoResponse| -> RdpResult<Vec<Vec<u8>>> {
                    let rdp_req = rdp_req;
                    if res.err_code == TdpErrCode::Nil {
                        // The file exists
                        // https://github.com/FreeRDP/FreeRDP/blob/511444a65e7aa2f537c5e531fa68157a50c1bd4d/channels/drive/client/drive_file.c#L214
                        if res.fso.file_type == FileType::Directory {
                            if rdp_req.create_disposition == flags::CreateDisposition::FILE_CREATE {
                                // https://github.com/FreeRDP/FreeRDP/blob/511444a65e7aa2f537c5e531fa68157a50c1bd4d/channels/drive/client/drive_file.c#L221
                                // ERROR_ALREADY_EXISTS --> STATUS_OBJECT_NAME_COLLISION: https://github.com/FreeRDP/FreeRDP/blob/511444a65e7aa2f537c5e531fa68157a50c1bd4d/channels/drive/client/drive_main.c#L102
=======
            MajorFunction::IRP_MJ_CREATE => {
                // https://github.com/FreeRDP/FreeRDP/blob/511444a65e7aa2f537c5e531fa68157a50c1bd4d/channels/drive/client/drive_file.c#L207
                let rdp_req = ServerCreateDriveRequest::decode(device_io_request, payload)?;
                debug!("got: {:?}", rdp_req);

                // Send a TDP Shared Directory Info Request
                // https://github.com/FreeRDP/FreeRDP/blob/511444a65e7aa2f537c5e531fa68157a50c1bd4d/channels/drive/client/drive_file.c#L210
                (self.tdp_sd_info_request)(SharedDirectoryInfoRequest::from(rdp_req.clone()))?;

                // Add a TDP Shared Directory Info Response handler to the handler cache.
                // When we receive a TDP Shared Directory Info Response with this completion_id,
                // this handler will be called.
                self.pending_sd_info_resp_handlers.insert(
                    rdp_req.device_io_request.completion_id,
                    Box::new(
                        |cli: &mut Self,
                         res: SharedDirectoryInfoResponse|
                         -> RdpResult<Vec<Vec<u8>>> {
                            let rdp_req = rdp_req;
                            debug!("got {:?}", res);
                            if res.err_code == 0 {
                                // The file exists
                                // https://github.com/FreeRDP/FreeRDP/blob/511444a65e7aa2f537c5e531fa68157a50c1bd4d/channels/drive/client/drive_file.c#L214
                                if res.fso.file_type == 1 {
                                    if rdp_req.create_disposition
                                        == flags::CreateDisposition::FILE_CREATE
                                    {
                                        // https://github.com/FreeRDP/FreeRDP/blob/511444a65e7aa2f537c5e531fa68157a50c1bd4d/channels/drive/client/drive_file.c#L221
                                        // ERROR_ALREADY_EXISTS --> STATUS_OBJECT_NAME_COLLISION: https://github.com/FreeRDP/FreeRDP/blob/511444a65e7aa2f537c5e531fa68157a50c1bd4d/channels/drive/client/drive_main.c#L102
                                        return cli.prep_device_create_response(
                                            &rdp_req,
                                            NTSTATUS::STATUS_OBJECT_NAME_COLLISION,
                                            0,
                                        );
                                    }

                                    if rdp_req
                                        .create_options
                                        .contains(flags::CreateOptions::FILE_NON_DIRECTORY_FILE)
                                    {
                                        // https://github.com/FreeRDP/FreeRDP/blob/511444a65e7aa2f537c5e531fa68157a50c1bd4d/channels/drive/client/drive_file.c#L227
                                        // ERROR_ACCESS_DENIED --> STATUS_ACCESS_DENIED: https://github.com/FreeRDP/FreeRDP/blob/511444a65e7aa2f537c5e531fa68157a50c1bd4d/channels/drive/client/drive_main.c#L81
                                        return cli.prep_device_create_response(
                                            &rdp_req,
                                            NTSTATUS::STATUS_ACCESS_DENIED,
                                            0,
                                        );
                                    }
                                } else if rdp_req
                                    .create_options
                                    .contains(flags::CreateOptions::FILE_DIRECTORY_FILE)
                                {
                                    // https://github.com/FreeRDP/FreeRDP/blob/511444a65e7aa2f537c5e531fa68157a50c1bd4d/channels/drive/client/drive_file.c#L237
                                    // ERROR_DIRECTORY --> STATUS_NOT_A_DIRECTORY: https://github.com/FreeRDP/FreeRDP/blob/511444a65e7aa2f537c5e531fa68157a50c1bd4d/channels/drive/client/drive_main.c#L118
                                    return cli.prep_device_create_response(
                                        &rdp_req,
                                        NTSTATUS::STATUS_NOT_A_DIRECTORY,
                                        0,
                                    );
                                }
                            } else if res.err_code == 2 {
                                // https://github.com/FreeRDP/FreeRDP/blob/511444a65e7aa2f537c5e531fa68157a50c1bd4d/channels/drive/client/drive_file.c#L242
                                if rdp_req
                                    .create_options
                                    .contains(flags::CreateOptions::FILE_DIRECTORY_FILE)
                                {
                                    if rdp_req.create_disposition.intersects(
                                        flags::CreateDisposition::FILE_OPEN_IF
                                            | flags::CreateDisposition::FILE_CREATE,
                                    ) {
                                        // https://github.com/FreeRDP/FreeRDP/blob/511444a65e7aa2f537c5e531fa68157a50c1bd4d/channels/drive/client/drive_file.c#L252
                                        return cli.tdp_sd_create(rdp_req, 1, res.fso);
                                    } else {
                                        // https://github.com/FreeRDP/FreeRDP/blob/511444a65e7aa2f537c5e531fa68157a50c1bd4d/channels/drive/client/drive_file.c#L258
                                        // ERROR_FILE_NOT_FOUND --> STATUS_NO_SUCH_FILE: https://github.com/FreeRDP/FreeRDP/blob/511444a65e7aa2f537c5e531fa68157a50c1bd4d/channels/drive/client/drive_main.c#L85
                                        return cli.prep_device_create_response(
                                            &rdp_req,
                                            NTSTATUS::STATUS_NO_SUCH_FILE,
                                            0,
                                        );
                                    }
                                }
                            } else {
                                // generic RDP error
>>>>>>> 7e4986f4
                                return cli.prep_device_create_response(
                                    &rdp_req,
                                    NTSTATUS::STATUS_OBJECT_NAME_COLLISION,
                                    0,
                                );
                            }

                            if rdp_req
                                .create_options
                                .contains(flags::CreateOptions::FILE_NON_DIRECTORY_FILE)
                            {
                                // https://github.com/FreeRDP/FreeRDP/blob/511444a65e7aa2f537c5e531fa68157a50c1bd4d/channels/drive/client/drive_file.c#L227
                                // ERROR_ACCESS_DENIED --> STATUS_ACCESS_DENIED: https://github.com/FreeRDP/FreeRDP/blob/511444a65e7aa2f537c5e531fa68157a50c1bd4d/channels/drive/client/drive_main.c#L81
                                return cli.prep_device_create_response(
                                    &rdp_req,
                                    NTSTATUS::STATUS_ACCESS_DENIED,
                                    0,
                                );
                            }
                        } else {
                            if rdp_req
                                .create_options
                                .contains(flags::CreateOptions::FILE_DIRECTORY_FILE)
                            {
                                // https://github.com/FreeRDP/FreeRDP/blob/511444a65e7aa2f537c5e531fa68157a50c1bd4d/channels/drive/client/drive_file.c#L237
                                // ERROR_DIRECTORY --> STATUS_NOT_A_DIRECTORY: https://github.com/FreeRDP/FreeRDP/blob/511444a65e7aa2f537c5e531fa68157a50c1bd4d/channels/drive/client/drive_main.c#L118
                                return cli.prep_device_create_response(
                                    &rdp_req,
                                    NTSTATUS::STATUS_NOT_A_DIRECTORY,
                                    0,
                                );
                            }
<<<<<<< HEAD
                        }
                    } else if res.err_code == TdpErrCode::DNE {
                        // https://github.com/FreeRDP/FreeRDP/blob/511444a65e7aa2f537c5e531fa68157a50c1bd4d/channels/drive/client/drive_file.c#L242
                        if rdp_req
                            .create_options
                            .contains(flags::CreateOptions::FILE_DIRECTORY_FILE)
                        {
                            if rdp_req.create_disposition.intersects(
                                flags::CreateDisposition::FILE_OPEN_IF
                                    | flags::CreateDisposition::FILE_CREATE,
                            ) {
                                // https://github.com/FreeRDP/FreeRDP/blob/511444a65e7aa2f537c5e531fa68157a50c1bd4d/channels/drive/client/drive_file.c#L252
                                return cli.tdp_sd_create(rdp_req, FileType::Directory, res.fso);
                            } else {
                                // https://github.com/FreeRDP/FreeRDP/blob/511444a65e7aa2f537c5e531fa68157a50c1bd4d/channels/drive/client/drive_file.c#L258
                                // ERROR_FILE_NOT_FOUND --> STATUS_NO_SUCH_FILE: https://github.com/FreeRDP/FreeRDP/blob/511444a65e7aa2f537c5e531fa68157a50c1bd4d/channels/drive/client/drive_main.c#L85
                                return cli.prep_device_create_response(
                                    &rdp_req,
                                    NTSTATUS::STATUS_NO_SUCH_FILE,
                                    0,
                                );
                            }
                        }
                    } else {
                        // generic RDP error
                        return cli.prep_device_create_response(
                            &rdp_req,
                            NTSTATUS::STATUS_UNSUCCESSFUL,
                            0,
                        );
                    }

                    // https://github.com/FreeRDP/FreeRDP/blob/511444a65e7aa2f537c5e531fa68157a50c1bd4d/channels/drive/client/drive_file.c#L263
                    // Note: the above line in FreeRDP will always evaluate to true:
                    // - drive_file_init is called here: https://github.com/FreeRDP/FreeRDP/blob/511444a65e7aa2f537c5e531fa68157a50c1bd4d/channels/drive/client/drive_file.c#L362
                    // - it is always passed a file where file->file_handle = INVALID_HANDLE_VALUE: https://github.com/FreeRDP/FreeRDP/blob/511444a65e7aa2f537c5e531fa68157a50c1bd4d/channels/drive/client/drive_file.c#L351
                    // - None of the calls up to the line in question can have changed it

                    // The actual creation of files and error mapping badevice_io_request.completion_id happens here, for reference:
                    // https://github.com/FreeRDP/FreeRDP/blob/511444a65e7aa2f537c5e531fa68157a50c1bd4d/winpr/libwinpr/file/file.c#L781
                    if rdp_req.create_disposition == flags::CreateDisposition::FILE_SUPERSEDE {
                        // If the file already exists, replace it with the given file. If it does not, create the given file.
                    } else if rdp_req.create_disposition == flags::CreateDisposition::FILE_OPEN {
                        // If the file already exists, open it instead of creating a new file. If it does not, fail the request and do not create a new file.
                        if res.err_code == TdpErrCode::Nil {
                            let file_id = cli.generate_file_id();
                            cli.file_cache.insert(
                                file_id,
                                FileCacheObject::new(rdp_req.path.clone(), res.fso),
                            );
                            return cli.prep_device_create_response(
                                &rdp_req,
                                NTSTATUS::STATUS_SUCCESS,
                                file_id,
                            );
                        } else {
                            return cli.prep_device_create_response(
                                &rdp_req,
                                NTSTATUS::STATUS_NO_SUCH_FILE,
                                0,
                            );
                        }
                    } else if rdp_req.create_disposition == flags::CreateDisposition::FILE_CREATE {
                        // If the file already exists, fail the request and do not create or open the given file. If it does not, create the given file.
                        if res.err_code == TdpErrCode::Nil {
                            return cli.prep_device_create_response(
                                &rdp_req,
                                NTSTATUS::STATUS_OBJECT_NAME_COLLISION,
                                0,
                            );
                        } else {
                            return cli.tdp_sd_create(rdp_req, FileType::File, res.fso);
                        }
                    } else if rdp_req.create_disposition == flags::CreateDisposition::FILE_OPEN_IF {
                        // If the file already exists, open it. If it does not, create the given file.
                        if res.err_code == TdpErrCode::Nil {
                            let file_id = cli.generate_file_id();
                            cli.file_cache.insert(
                                file_id,
                                FileCacheObject::new(rdp_req.path.clone(), res.fso),
                            );
                            return cli.prep_device_create_response(
                                &rdp_req,
                                NTSTATUS::STATUS_SUCCESS,
                                file_id,
                            );
                        } else {
                            return cli.tdp_sd_create(rdp_req, FileType::File, res.fso);
                        }
                    } else if rdp_req.create_disposition == flags::CreateDisposition::FILE_OVERWRITE
                    {
                        // If the file already exists, open it and overwrite it. If it does not, fail the request.
                        if res.err_code == TdpErrCode::Nil {
                            return cli.tdp_sd_overwrite(rdp_req, res.fso);
                        } else {
                            return cli.prep_device_create_response(
                                &rdp_req,
                                NTSTATUS::STATUS_NO_SUCH_FILE,
                                0,
                            );
                        }
                    } else if rdp_req.create_disposition
                        == flags::CreateDisposition::FILE_OVERWRITE_IF
                    {
                        // If the file already exists, open it and overwrite it. If it does not, create the given file.
                        if res.err_code == TdpErrCode::Nil {
                            return cli.tdp_sd_overwrite(rdp_req, res.fso);
                        } else {
                            return cli.tdp_sd_create(rdp_req, FileType::File, res.fso);
                        }
                    }
                    Ok(vec![])
                },
            ),
        );
        Ok(vec![])
    }

    fn process_irp_query_information(
        &mut self,
        device_io_request: DeviceIoRequest,
        payload: &mut Payload,
    ) -> RdpResult<Vec<Vec<u8>>> {
        // https://github.com/FreeRDP/FreeRDP/blob/511444a65e7aa2f537c5e531fa68157a50c1bd4d/channels/drive/client/drive_main.c#L373
        let rdp_req = ServerDriveQueryInformationRequest::decode(device_io_request, payload)?;
        debug!("received RDP: {:?}", rdp_req);
        if let Some(file) = self.get_file_by_id(rdp_req.device_io_request.file_id) {
            return self.prep_query_info_response(&rdp_req, Some(file), NTSTATUS::STATUS_SUCCESS);
        } else {
            return self.prep_query_info_response(&rdp_req, None, NTSTATUS::STATUS_UNSUCCESSFUL);
        }
    }

    fn process_irp_close(&mut self, device_io_request: DeviceIoRequest) -> RdpResult<Vec<Vec<u8>>> {
        // https://github.com/FreeRDP/FreeRDP/blob/511444a65e7aa2f537c5e531fa68157a50c1bd4d/channels/drive/client/drive_main.c#L236
        let rdp_req = DeviceCloseRequest::decode(device_io_request);
        debug!("received RDP: {:?}", rdp_req);
        // Remove the file from our cache
        if let Some(file) = self.remove_file_by_id(rdp_req.device_io_request.file_id) {
            if file.delete_pending {
                return self.tdp_sd_delete(rdp_req, file);
            } else {
                return self.prep_device_close_response(rdp_req, NTSTATUS::STATUS_SUCCESS);
=======
                            Ok(vec![])
                        },
                    ),
                );
                Ok(vec![])
            }
            MajorFunction::IRP_MJ_QUERY_INFORMATION => {
                // https://github.com/FreeRDP/FreeRDP/blob/511444a65e7aa2f537c5e531fa68157a50c1bd4d/channels/drive/client/drive_main.c#L373
                let rdp_req =
                    ServerDriveQueryInformationRequest::decode(device_io_request, payload)?;
                debug!("got {:?}", rdp_req);
                if let Some(file) = self.get_file_by_id(rdp_req.device_io_request.file_id) {
                    self.prep_query_info_response(&rdp_req, Some(file), NTSTATUS::STATUS_SUCCESS)
                } else {
                    self.prep_query_info_response(&rdp_req, None, NTSTATUS::STATUS_UNSUCCESSFUL)
                }
            }
            MajorFunction::IRP_MJ_CLOSE => {
                // https://github.com/FreeRDP/FreeRDP/blob/511444a65e7aa2f537c5e531fa68157a50c1bd4d/channels/drive/client/drive_main.c#L236
                let rdp_req = DeviceCloseRequest::decode(device_io_request);
                debug!("got {:?}", rdp_req);
                // Remove the file from our cache
                if let Some(file) = self.remove_file_by_id(rdp_req.device_io_request.file_id) {
                    if file.delete_pending {
                        self.tdp_sd_delete(rdp_req, file)
                    } else {
                        self.prep_device_close_response(rdp_req, NTSTATUS::STATUS_SUCCESS)
                    }
                } else {
                    self.prep_device_close_response(rdp_req, NTSTATUS::STATUS_UNSUCCESSFUL)
                }
>>>>>>> 7e4986f4
            }
        } else {
            return self.prep_device_close_response(rdp_req, NTSTATUS::STATUS_UNSUCCESSFUL);
        }
    }

    pub fn write_client_device_list_announce<S: Read + Write>(
        &mut self,
        req: ClientDeviceListAnnounce,
        mcs: &mut mcs::Client<S>,
    ) -> RdpResult<()> {
        self.push_active_device_id(req.device_list[0].device_id)?;
        debug!("sending new drive for redirection over RDP: {:?}", req);

        let responses =
            self.add_headers_and_chunkify(PacketId::PAKID_CORE_DEVICELIST_ANNOUNCE, req.encode()?)?;
        let chan = &CHANNEL_NAME.to_string();
        for resp in responses {
            mcs.write(chan, resp)?;
        }

        Ok(())
    }

    pub fn handle_tdp_sd_info_response<S: Read + Write>(
        &mut self,
        res: SharedDirectoryInfoResponse,
        mcs: &mut mcs::Client<S>,
    ) -> RdpResult<()> {
        debug!("received TDP: {:?}", res);
        if let Some(tdp_resp_handler) = self
            .pending_sd_info_resp_handlers
            .remove(&res.completion_id)
        {
            let rdp_responses = tdp_resp_handler(self, res)?;
            let chan = &CHANNEL_NAME.to_string();
            for resp in rdp_responses {
                mcs.write(chan, resp)?;
            }
            Ok(())
        } else {
            return Err(try_error(&format!(
                "received invalid completion id: {}",
                res.completion_id
            )));
        }
    }

    pub fn handle_tdp_sd_create_response<S: Read + Write>(
        &mut self,
        res: SharedDirectoryCreateResponse,
        mcs: &mut mcs::Client<S>,
    ) -> RdpResult<()> {
        debug!("received TDP: {:?}", res);
        if let Some(tdp_resp_handler) = self
            .pending_sd_create_resp_handlers
            .remove(&res.completion_id)
        {
            let rdp_responses = tdp_resp_handler(self, res)?;
            let chan = &CHANNEL_NAME.to_string();
            for resp in rdp_responses {
                mcs.write(chan, resp)?;
            }
            Ok(())
        } else {
            return Err(try_error(&format!(
                "received invalid completion id: {}",
                res.completion_id
            )));
        }
    }

    pub fn handle_tdp_sd_delete_response<S: Read + Write>(
        &mut self,
        res: SharedDirectoryDeleteResponse,
        mcs: &mut mcs::Client<S>,
    ) -> RdpResult<()> {
        debug!("received TDP: {:?}", res);
        if let Some(tdp_resp_handler) = self
            .pending_sd_delete_resp_handlers
            .remove(&res.completion_id)
        {
            let rdp_responses = tdp_resp_handler(self, res)?;
            let chan = &CHANNEL_NAME.to_string();
            for resp in rdp_responses {
                mcs.write(chan, resp)?;
            }
            Ok(())
        } else {
            return Err(try_error(&format!(
                "received invalid completion id: {}",
                res.completion_id
            )));
        }
    }

    fn prep_device_create_response(
        &mut self,
        req: &DeviceCreateRequest,
        io_status: NTSTATUS,
        new_file_id: u32,
    ) -> RdpResult<Vec<Vec<u8>>> {
        let resp = DeviceCreateResponse::new(req, io_status, new_file_id);
        debug!("sending RDP: {:?}", resp);
        let resp = self
            .add_headers_and_chunkify(PacketId::PAKID_CORE_DEVICE_IOCOMPLETION, resp.encode()?)?;
        Ok(resp)
    }

    fn prep_query_info_response(
        &self,
        req: &ServerDriveQueryInformationRequest,
        file: Option<&FileCacheObject>,
        io_status: NTSTATUS,
    ) -> RdpResult<Vec<Vec<u8>>> {
        let resp = ClientDriveQueryInformationResponse::new(req, file, io_status)?;
        debug!("sending RDP: {:?}", resp);
        let resp = self
            .add_headers_and_chunkify(PacketId::PAKID_CORE_DEVICE_IOCOMPLETION, resp.encode()?)?;
        Ok(resp)
    }

    fn prep_device_close_response(
        &self,
        req: DeviceCloseRequest,
        io_status: NTSTATUS,
    ) -> RdpResult<Vec<Vec<u8>>> {
        let resp = DeviceCloseResponse::new(req, io_status);
        debug!("replying with: {:?}", resp);
        let resp = self
            .add_headers_and_chunkify(PacketId::PAKID_CORE_DEVICE_IOCOMPLETION, resp.encode()?)?;
        Ok(resp)
    }

    /// Helper function for sending a TDP SharedDirectoryCreateRequest based on an
    /// RDP DeviceCreateRequest and handling the TDP SharedDirectoryCreateResponse.
    fn tdp_sd_create(
        &mut self,
        rdp_req: DeviceCreateRequest,
        file_type: FileType,
        fso: FileSystemObject,
    ) -> RdpResult<Vec<Vec<u8>>> {
        let tdp_req = SharedDirectoryCreateRequest {
            completion_id: rdp_req.device_io_request.completion_id,
            directory_id: rdp_req.device_io_request.device_id,
            file_type,
            path: rdp_req.path.clone(),
        };
        debug!("sending TDP: {:?}", tdp_req);
        (self.tdp_sd_create_request)(tdp_req)?;

        self.pending_sd_create_resp_handlers.insert(
            rdp_req.device_io_request.completion_id,
            Box::new(
                move |cli: &mut Self,
                      res: SharedDirectoryCreateResponse|
                      -> RdpResult<Vec<Vec<u8>>> {
                    if res.err_code == TdpErrCode::Nil {
                        let file_id = cli.generate_file_id();
                        cli.file_cache
                            .insert(file_id, FileCacheObject::new(rdp_req.path.clone(), fso));
                        cli.prep_device_create_response(&rdp_req, NTSTATUS::STATUS_SUCCESS, file_id)
                    } else {
                        cli.prep_device_create_response(&rdp_req, NTSTATUS::STATUS_UNSUCCESSFUL, 0)
                    }
                },
            ),
        );
        Ok(vec![])
    }

    /// Helper function for combining a TDP SharedDirectoryDeleteRequest
    /// with a TDP SharedDirectoryCreateRequest to overwrite a file, based
    /// on an RDP DeviceCreateRequest.
    fn tdp_sd_overwrite(
        &mut self,
        rdp_req: DeviceCreateRequest,
        fso: FileSystemObject,
    ) -> RdpResult<Vec<Vec<u8>>> {
        let tdp_req = SharedDirectoryDeleteRequest {
            completion_id: rdp_req.device_io_request.completion_id,
            directory_id: rdp_req.device_io_request.device_id,
            path: rdp_req.path.clone(),
        };
        debug!("sending TDP: {:?}", tdp_req);
        (self.tdp_sd_delete_request)(tdp_req)?;
        self.pending_sd_delete_resp_handlers.insert(
            rdp_req.device_io_request.completion_id,
            Box::new(
                |cli: &mut Self, res: SharedDirectoryDeleteResponse| -> RdpResult<Vec<Vec<u8>>> {
<<<<<<< HEAD
                    if res.err_code == TdpErrCode::Nil {
                        return cli.tdp_sd_create(rdp_req, FileType::File, fso);
=======
                    if res.err_code == 0 {
                        cli.tdp_sd_create(rdp_req, 0, fso)
>>>>>>> 7e4986f4
                    } else {
                        cli.prep_device_create_response(&rdp_req, NTSTATUS::STATUS_UNSUCCESSFUL, 0)
                    }
                },
            ),
        );
        Ok(vec![])
    }

    fn tdp_sd_delete(
        &mut self,
        rdp_req: DeviceCloseRequest,
        file: FileCacheObject,
    ) -> RdpResult<Vec<Vec<u8>>> {
        let tdp_req = SharedDirectoryDeleteRequest {
            completion_id: rdp_req.device_io_request.completion_id,
            directory_id: rdp_req.device_io_request.device_id,
<<<<<<< HEAD
            path: file.path.clone(),
        };
        debug!("sending TDP: {:?}", tdp_req);
        (self.tdp_sd_delete_request)(tdp_req)?;
=======
            path: file.path,
        })?;
>>>>>>> 7e4986f4
        self.pending_sd_delete_resp_handlers.insert(
            rdp_req.device_io_request.completion_id,
            Box::new(
                |cli: &mut Self, res: SharedDirectoryDeleteResponse| -> RdpResult<Vec<Vec<u8>>> {
<<<<<<< HEAD
                    if res.err_code == TdpErrCode::Nil {
                        return cli.prep_device_close_response(rdp_req, NTSTATUS::STATUS_SUCCESS);
=======
                    if res.err_code == 0 {
                        cli.prep_device_close_response(rdp_req, NTSTATUS::STATUS_SUCCESS)
>>>>>>> 7e4986f4
                    } else {
                        cli.prep_device_close_response(rdp_req, NTSTATUS::STATUS_UNSUCCESSFUL)
                    }
                },
            ),
        );
        Ok(vec![])
    }

    /// add_headers_and_chunkify takes an encoded PDU ready to be sent over a virtual channel (payload),
    /// adds on the Shared Header based the passed packet_id, adds the appropriate (virtual) Channel PDU Header,
    /// and splits the entire payload into chunks if the payload exceeds the maximum size.
    fn add_headers_and_chunkify(
        &self,
        packet_id: PacketId,
        payload: Vec<u8>,
    ) -> RdpResult<Vec<Vec<u8>>> {
        let mut inner = SharedHeader::new(Component::RDPDR_CTYP_CORE, packet_id).encode()?;
        inner.extend_from_slice(&payload);
        self.vchan.add_header_and_chunkify(None, inner)
    }

    fn get_file_by_id(&self, file_id: u32) -> Option<&FileCacheObject> {
        self.file_cache.get(&file_id)
    }

    fn remove_file_by_id(&mut self, file_id: u32) -> Option<FileCacheObject> {
        self.file_cache.remove(&file_id)
    }

    fn push_active_device_id(&mut self, device_id: u32) -> RdpResult<()> {
        if self.active_device_ids.contains(&device_id) {
            return Err(RdpError::TryError(format!(
                "attempted to add a duplicate device_id {} to active_device_ids {:?}",
                device_id, self.active_device_ids
            )));
        }
        self.active_device_ids.push(device_id);
        Ok(())
    }

    fn get_scard_device_id(&self) -> RdpResult<u32> {
        // We always push it into the list first
        if !self.active_device_ids.is_empty() {
            return Ok(self.active_device_ids[0]);
        }
        Err(RdpError::TryError("no active device ids".to_string()))
    }

    fn generate_file_id(&mut self) -> u32 {
        self.next_file_id = self.next_file_id.wrapping_add(1);
        self.next_file_id
    }
}

#[derive(Debug)]
#[allow(dead_code)]
struct FileCacheObject {
    path: String,
    delete_pending: bool,
    /// The FileSystemObject pertaining to the file at path
    fso: FileSystemObject,
    /// An optional list of FileSystemObjects held by the directory at path
    fsos: Vec<FileSystemObject>,
    fsos_index: u32,
}

impl FileCacheObject {
    fn new(path: String, fso: FileSystemObject) -> Self {
        Self {
            path,
            delete_pending: false,
            fso,
            fsos: Vec::new(),
            fsos_index: 0,
        }
    }
}

/// 2.2.1.1 Shared Header (RDPDR_HEADER)
/// This header is present at the beginning of every message in sent over the rdpdr virtual channel.
/// The purpose of this header is to describe the type of the message.
/// https://docs.microsoft.com/en-us/openspecs/windows_protocols/ms-rdpefs/29d4108f-8163-4a67-8271-e48c4b9c2a7c
#[derive(Debug)]
struct SharedHeader {
    component: Component,
    packet_id: PacketId,
}

impl SharedHeader {
    fn new(component: Component, packet_id: PacketId) -> Self {
        Self {
            component,
            packet_id,
        }
    }
    fn decode(payload: &mut Payload) -> RdpResult<Self> {
        let component = payload.read_u16::<LittleEndian>()?;
        let packet_id = payload.read_u16::<LittleEndian>()?;
        Ok(Self {
            component: Component::from_u16(component).ok_or_else(|| {
                invalid_data_error(&format!("invalid component value {:#06x}", component))
            })?,
            packet_id: PacketId::from_u16(packet_id).ok_or_else(|| {
                invalid_data_error(&format!("invalid packet_id value {:#06x}", packet_id))
            })?,
        })
    }
    fn encode(&self) -> RdpResult<Vec<u8>> {
        let mut w = vec![];
        w.write_u16::<LittleEndian>(self.component.to_u16().unwrap())?;
        w.write_u16::<LittleEndian>(self.packet_id.to_u16().unwrap())?;
        Ok(w)
    }
}

type ServerAnnounceRequest = ClientIdMessage;
type ClientAnnounceReply = ClientIdMessage;
type ServerClientIdConfirm = ClientIdMessage;

#[derive(Debug)]
struct ClientIdMessage {
    version_major: u16,
    version_minor: u16,
    client_id: u32,
}

impl ClientIdMessage {
    fn new(req: ServerAnnounceRequest) -> Self {
        Self {
            version_major: VERSION_MAJOR,
            version_minor: VERSION_MINOR,
            client_id: req.client_id,
        }
    }

    fn encode(&self) -> RdpResult<Vec<u8>> {
        let mut w = vec![];
        w.write_u16::<LittleEndian>(self.version_major)?;
        w.write_u16::<LittleEndian>(self.version_minor)?;
        w.write_u32::<LittleEndian>(self.client_id)?;
        Ok(w)
    }

    fn decode(payload: &mut Payload) -> RdpResult<Self> {
        Ok(Self {
            version_major: payload.read_u16::<LittleEndian>()?,
            version_minor: payload.read_u16::<LittleEndian>()?,
            client_id: payload.read_u32::<LittleEndian>()?,
        })
    }
}

#[derive(Debug)]
struct ServerCoreCapabilityRequest {
    num_capabilities: u16,
    padding: u16,
    capabilities: Vec<CapabilitySet>,
}

impl ServerCoreCapabilityRequest {
    fn new_response() -> Self {
        // Clients are always required to send the "general" capability set.
        // In addition, we also send the optional smartcard capability (CAP_SMARTCARD_TYPE)
        // and drive capability (CAP_DRIVE_TYPE).
        let capabilities = vec![
            CapabilitySet {
                header: CapabilityHeader {
                    cap_type: CapabilityType::CAP_GENERAL_TYPE,
                    length: 8 + 36, // 8 byte header + 36 byte capability descriptor
                    version: GENERAL_CAPABILITY_VERSION_02,
                },
                data: Capability::General(GeneralCapabilitySet {
                    os_type: 0,
                    os_version: 0,
                    protocol_major_version: VERSION_MAJOR,
                    protocol_minor_version: VERSION_MINOR,
                    io_code_1: 0x00007fff, // Combination of all the required bits.
                    io_code_2: 0,
                    extended_pdu: 0x00000001 | 0x00000002, // RDPDR_DEVICE_REMOVE_PDUS | RDPDR_CLIENT_DISPLAY_NAME_PDU
                    extra_flags_1: 0,
                    extra_flags_2: 0,
                    special_type_device_cap: 1, // Request redirection of 1 special device - smartcard.
                }),
            },
            CapabilitySet {
                header: CapabilityHeader {
                    cap_type: CapabilityType::CAP_SMARTCARD_TYPE,
                    length: 8, // 8 byte header + empty capability descriptor
                    version: SMARTCARD_CAPABILITY_VERSION_01,
                },
                data: Capability::Smartcard,
            },
            CapabilitySet {
                header: CapabilityHeader {
                    cap_type: CapabilityType::CAP_DRIVE_TYPE,
                    length: 8, // 8 byte header + empty capability descriptor
                    version: DRIVE_CAPABILITY_VERSION_02,
                },
                data: Capability::Drive,
            },
        ];

        Self {
            padding: 0,
            num_capabilities: u16::try_from(capabilities.len()).unwrap(),
            capabilities,
        }
    }

    fn encode(&self) -> RdpResult<Vec<u8>> {
        let mut w = vec![];
        w.write_u16::<LittleEndian>(self.num_capabilities)?;
        w.write_u16::<LittleEndian>(self.padding)?;
        for cap in self.capabilities.iter() {
            w.extend_from_slice(&cap.encode()?);
        }
        Ok(w)
    }

    fn decode(payload: &mut Payload) -> RdpResult<Self> {
        let num_capabilities = payload.read_u16::<LittleEndian>()?;
        let padding = payload.read_u16::<LittleEndian>()?;
        let mut capabilities = vec![];
        for _ in 0..num_capabilities {
            capabilities.push(CapabilitySet::decode(payload)?);
        }

        Ok(Self {
            num_capabilities,
            padding,
            capabilities,
        })
    }
}

#[derive(Debug)]
struct CapabilitySet {
    header: CapabilityHeader,
    data: Capability,
}

impl CapabilitySet {
    fn encode(&self) -> RdpResult<Vec<u8>> {
        let mut w = self.header.encode()?;
        w.extend_from_slice(&self.data.encode()?);
        Ok(w)
    }
    fn decode(payload: &mut Payload) -> RdpResult<Self> {
        let header = CapabilityHeader::decode(payload)?;
        let data = Capability::decode(payload, &header)?;

        Ok(Self { header, data })
    }
}

#[derive(Debug)]
struct CapabilityHeader {
    cap_type: CapabilityType,
    length: u16,
    version: u32,
}

impl CapabilityHeader {
    fn encode(&self) -> RdpResult<Vec<u8>> {
        let mut w = vec![];
        w.write_u16::<LittleEndian>(self.cap_type.to_u16().unwrap())?;
        w.write_u16::<LittleEndian>(self.length)?;
        w.write_u32::<LittleEndian>(self.version)?;
        Ok(w)
    }
    fn decode(payload: &mut Payload) -> RdpResult<Self> {
        let cap_type = payload.read_u16::<LittleEndian>()?;
        Ok(Self {
            cap_type: CapabilityType::from_u16(cap_type).ok_or_else(|| {
                invalid_data_error(&format!("invalid capability type {:#06x}", cap_type))
            })?,
            length: payload.read_u16::<LittleEndian>()?,
            version: payload.read_u32::<LittleEndian>()?,
        })
    }
}

#[derive(Debug)]
enum Capability {
    General(GeneralCapabilitySet),
    Printer,
    Port,
    Drive,
    Smartcard,
}

impl Capability {
    fn encode(&self) -> RdpResult<Vec<u8>> {
        match self {
            Capability::General(general) => Ok(general.encode()?),
            _ => Ok(vec![]),
        }
    }

    fn decode(payload: &mut Payload, header: &CapabilityHeader) -> RdpResult<Self> {
        match header.cap_type {
            CapabilityType::CAP_GENERAL_TYPE => Ok(Capability::General(
                GeneralCapabilitySet::decode(payload, header.version)?,
            )),
            CapabilityType::CAP_PRINTER_TYPE => Ok(Capability::Printer),
            CapabilityType::CAP_PORT_TYPE => Ok(Capability::Port),
            CapabilityType::CAP_DRIVE_TYPE => Ok(Capability::Drive),
            CapabilityType::CAP_SMARTCARD_TYPE => Ok(Capability::Smartcard),
        }
    }
}

#[derive(Debug)]
struct GeneralCapabilitySet {
    os_type: u32,
    os_version: u32,
    protocol_major_version: u16,
    protocol_minor_version: u16,
    io_code_1: u32,
    io_code_2: u32,
    extended_pdu: u32,
    extra_flags_1: u32,
    extra_flags_2: u32,
    special_type_device_cap: u32,
}

impl GeneralCapabilitySet {
    fn encode(&self) -> RdpResult<Vec<u8>> {
        let mut w = vec![];
        w.write_u32::<LittleEndian>(self.os_type)?;
        w.write_u32::<LittleEndian>(self.os_version)?;
        w.write_u16::<LittleEndian>(self.protocol_major_version)?;
        w.write_u16::<LittleEndian>(self.protocol_minor_version)?;
        w.write_u32::<LittleEndian>(self.io_code_1)?;
        w.write_u32::<LittleEndian>(self.io_code_2)?;
        w.write_u32::<LittleEndian>(self.extended_pdu)?;
        w.write_u32::<LittleEndian>(self.extra_flags_1)?;
        w.write_u32::<LittleEndian>(self.extra_flags_2)?;
        w.write_u32::<LittleEndian>(self.special_type_device_cap)?;
        Ok(w)
    }

    fn decode(payload: &mut Payload, version: u32) -> RdpResult<Self> {
        Ok(Self {
            os_type: payload.read_u32::<LittleEndian>()?,
            os_version: payload.read_u32::<LittleEndian>()?,
            protocol_major_version: payload.read_u16::<LittleEndian>()?,
            protocol_minor_version: payload.read_u16::<LittleEndian>()?,
            io_code_1: payload.read_u32::<LittleEndian>()?,
            io_code_2: payload.read_u32::<LittleEndian>()?,
            extended_pdu: payload.read_u32::<LittleEndian>()?,
            extra_flags_1: payload.read_u32::<LittleEndian>()?,
            extra_flags_2: payload.read_u32::<LittleEndian>()?,
            special_type_device_cap: if version == GENERAL_CAPABILITY_VERSION_02 {
                payload.read_u32::<LittleEndian>()?
            } else {
                0
            },
        })
    }
}

type ClientCoreCapabilityResponse = ServerCoreCapabilityRequest;

#[derive(Debug)]
pub struct ClientDeviceListAnnounceRequest {
    device_count: u32,
    device_list: Vec<DeviceAnnounceHeader>,
}

pub type ClientDeviceListAnnounce = ClientDeviceListAnnounceRequest;

impl ClientDeviceListAnnounceRequest {
    // We only need to announce the smartcard in this Client Device List Announce Request.
    // Drives (directories) can be announced at any time with a Client Drive Device List Announce.
    fn new_smartcard(device_id: u32) -> Self {
        Self {
            device_count: 1,
            device_list: vec![DeviceAnnounceHeader {
                device_type: DeviceType::RDPDR_DTYP_SMARTCARD,
                device_id,
                // This name is a constant defined by the spec.
                preferred_dos_name: "SCARD".to_string(),
                device_data_length: 0,
                device_data: vec![],
            }],
        }
    }

    pub fn new_drive(device_id: u32, drive_name: String) -> Self {
        // According to the spec:
        //
        // If the client supports DRIVE_CAPABILITY_VERSION_02 in the Drive Capability Set,
        // then the full name MUST also be specified in the DeviceData field, as a null-terminated
        // Unicode string. If the DeviceDataLength field is nonzero, the content of the
        // PreferredDosName field is ignored.
        //
        // In the RDP spec, Unicode typically means null-terminated UTF-16LE, however empirically it
        // appears that this field expects null-terminated UTF-8.
        let device_data = util::to_utf8(&drive_name);

        Self {
            device_count: 1,
            device_list: vec![DeviceAnnounceHeader {
                device_type: DeviceType::RDPDR_DTYP_FILESYSTEM,
                device_id,
                preferred_dos_name: drive_name,
                device_data_length: device_data.len() as u32,
                device_data,
            }],
        }
    }

    fn new_empty() -> Self {
        Self {
            device_count: 0,
            device_list: vec![],
        }
    }

    fn encode(&self) -> RdpResult<Vec<u8>> {
        let mut w = vec![];
        w.write_u32::<LittleEndian>(self.device_count)?;
        for dev in self.device_list.iter() {
            w.extend_from_slice(&dev.encode()?);
        }
        Ok(w)
    }
}

/// 2.2.1.3 Device Announce Header (DEVICE_ANNOUNCE)
/// https://docs.microsoft.com/en-us/openspecs/windows_protocols/ms-rdpefs/32e34332-774b-4ead-8c9d-5d64720d6bf9
#[derive(Debug)]
struct DeviceAnnounceHeader {
    device_type: DeviceType,
    device_id: u32,
    preferred_dos_name: String,
    device_data_length: u32,
    device_data: Vec<u8>,
}

impl DeviceAnnounceHeader {
    fn encode(&self) -> RdpResult<Vec<u8>> {
        let mut w = vec![];
        w.write_u32::<LittleEndian>(self.device_type.to_u32().unwrap())?;
        w.write_u32::<LittleEndian>(self.device_id)?;
        let mut name: &str = &self.preferred_dos_name;
        if name.len() > 7 {
            name = &name[..7];
        }
        w.extend_from_slice(&format!("{:\x00<8}", name).into_bytes());
        w.write_u32::<LittleEndian>(self.device_data_length)?;
        w.extend_from_slice(&self.device_data);
        Ok(w)
    }
}

#[derive(Debug)]
struct ServerDeviceAnnounceResponse {
    device_id: u32,
    result_code: u32,
}

impl ServerDeviceAnnounceResponse {
    fn decode(payload: &mut Payload) -> RdpResult<Self> {
        Ok(Self {
            device_id: payload.read_u32::<LittleEndian>()?,
            result_code: payload.read_u32::<LittleEndian>()?,
        })
    }
}

/// 2.2.1.4 Device I/O Request (DR_DEVICE_IOREQUEST)
/// https://docs.microsoft.com/en-us/openspecs/windows_protocols/ms-rdpefs/a087ffa8-d0d5-4874-ac7b-0494f63e2d5d
#[derive(Debug, Clone)]
#[allow(dead_code)]
pub struct DeviceIoRequest {
    pub device_id: u32,
    file_id: u32,
    pub completion_id: u32,
    major_function: MajorFunction,
    minor_function: MinorFunction,
}

impl DeviceIoRequest {
    fn decode(payload: &mut Payload) -> RdpResult<Self> {
        let device_id = payload.read_u32::<LittleEndian>()?;
        let file_id = payload.read_u32::<LittleEndian>()?;
        let completion_id = payload.read_u32::<LittleEndian>()?;
        let major_function = payload.read_u32::<LittleEndian>()?;
        let major_function = MajorFunction::from_u32(major_function).ok_or_else(|| {
            invalid_data_error(&format!(
                "invalid major function value {:#010x}",
                major_function
            ))
        })?;
        let minor_function = payload.read_u32::<LittleEndian>()?;
        // From the spec (2.2.1.4 Device I/O Request (DR_DEVICE_IOREQUEST)):
        // "This field [MinorFunction] is valid only when the MajorFunction field
        // is set to IRP_MJ_DIRECTORY_CONTROL. If the MajorFunction field is set
        // to another value, the MinorFunction field value SHOULD be 0x00000000.""
        //
        // SHOULD means implementations are not guaranteed to give us 0x00000000,
        // so handle that possibility here.
        let minor_function = if major_function == MajorFunction::IRP_MJ_DIRECTORY_CONTROL {
            minor_function
        } else {
            0x00000000
        };
        let minor_function = MinorFunction::from_u32(minor_function).ok_or_else(|| {
            invalid_data_error(&format!(
                "invalid minor function value {:#010x}",
                minor_function
            ))
        })?;

        Ok(Self {
            device_id,
            file_id,
            completion_id,
            major_function,
            minor_function,
        })
    }
}

/// 2.2.1.4.5 Device Control Request (DR_CONTROL_REQ)
/// https://docs.microsoft.com/en-us/openspecs/windows_protocols/ms-rdpefs/30662c80-ec6e-4ed1-9004-2e6e367bb59f
#[derive(Debug)]
#[allow(dead_code)]
struct DeviceControlRequest {
    header: DeviceIoRequest,
    output_buffer_length: u32,
    input_buffer_length: u32,
    io_control_code: u32,
    padding: [u8; 20],
}

impl DeviceControlRequest {
    fn decode(header: DeviceIoRequest, payload: &mut Payload) -> RdpResult<Self> {
        let output_buffer_length = payload.read_u32::<LittleEndian>()?;
        let input_buffer_length = payload.read_u32::<LittleEndian>()?;
        let io_control_code = payload.read_u32::<LittleEndian>()?;
        let mut padding: [u8; 20] = [0; 20];
        payload.read_exact(&mut padding)?;
        Ok(Self {
            header,
            output_buffer_length,
            input_buffer_length,
            io_control_code,
            padding,
        })
    }
}

/// 2.2.1.5 Device I/O Response (DR_DEVICE_IOCOMPLETION)
/// https://docs.microsoft.com/en-us/openspecs/windows_protocols/ms-rdpefs/1c412a84-0776-4984-b35c-3f0445fcae65
#[derive(Debug)]
struct DeviceIoResponse {
    device_id: u32,
    completion_id: u32,
    io_status: u32,
}

impl DeviceIoResponse {
    fn new(req: &DeviceIoRequest, io_status: u32) -> Self {
        Self {
            device_id: req.device_id,
            completion_id: req.completion_id,
            io_status,
        }
    }

    fn encode(&self) -> RdpResult<Vec<u8>> {
        let mut w = vec![];
        w.write_u32::<LittleEndian>(self.device_id)?;
        w.write_u32::<LittleEndian>(self.completion_id)?;
        w.write_u32::<LittleEndian>(self.io_status)?;
        Ok(w)
    }
}

#[derive(Debug)]
struct DeviceControlResponse {
    header: DeviceIoResponse,
    output_buffer_length: u32,
    output_buffer: Vec<u8>,
}

impl DeviceControlResponse {
    fn new(req: &DeviceControlRequest, io_status: u32, output: Vec<u8>) -> Self {
        Self {
            header: DeviceIoResponse::new(&req.header, io_status),
            output_buffer_length: output.length() as u32,
            output_buffer: output,
        }
    }

    fn encode(&self) -> RdpResult<Vec<u8>> {
        let mut w = vec![];
        w.extend_from_slice(&self.header.encode()?);
        w.write_u32::<LittleEndian>(self.output_buffer_length)?;
        w.extend_from_slice(&self.output_buffer);
        Ok(w)
    }
}

/// 2.2.3.3.1 Server Create Drive Request (DR_DRIVE_CREATE_REQ)
/// https://docs.microsoft.com/en-us/openspecs/windows_protocols/ms-rdpefs/95b16fd0-d530-407c-a310-adedc85e9897
pub type ServerCreateDriveRequest = DeviceCreateRequest;

/// 2.2.1.4.1 Device Create Request (DR_CREATE_REQ)
/// https://docs.microsoft.com/en-us/openspecs/windows_protocols/ms-rdpefs/5f71f6d2-d9ff-40c2-bdb5-a739447d3c3e
#[derive(Debug, Clone)]
#[allow(dead_code)]
pub struct DeviceCreateRequest {
    /// The MajorFunction field in this header MUST be set to IRP_MJ_CREATE.
    pub device_io_request: DeviceIoRequest,
    desired_access: flags::DesiredAccess,
    allocation_size: u64,
    file_attributes: flags::FileAttributes,
    shared_access: flags::SharedAccess,
    create_disposition: flags::CreateDisposition,
    create_options: flags::CreateOptions,
    path_length: u32,
    pub path: String,
}

#[allow(dead_code)]
impl DeviceCreateRequest {
    fn decode(device_io_request: DeviceIoRequest, payload: &mut Payload) -> RdpResult<Self> {
        let invalid_flags = || invalid_data_error("invalid flags in Device Create Request");

        let desired_access = flags::DesiredAccess::from_bits(payload.read_u32::<LittleEndian>()?)
            .ok_or_else(invalid_flags)?;
        let allocation_size = payload.read_u64::<LittleEndian>()?;
        let file_attributes = flags::FileAttributes::from_bits(payload.read_u32::<LittleEndian>()?)
            .ok_or_else(invalid_flags)?;
        let shared_access = flags::SharedAccess::from_bits(payload.read_u32::<LittleEndian>()?)
            .ok_or_else(invalid_flags)?;
        let create_disposition =
            flags::CreateDisposition::from_bits(payload.read_u32::<LittleEndian>()?)
                .ok_or_else(invalid_flags)?;
        let create_options = flags::CreateOptions::from_bits(payload.read_u32::<LittleEndian>()?)
            .ok_or_else(invalid_flags)?;
        let path_length = payload.read_u32::<LittleEndian>()?;

        // usize is 32 bits on a 32 bit target and 64 on a 64, so we can safely say try_into().unwrap()
        // for a u32 will never panic on the machines that run teleport.
        let mut path = vec![0u8; path_length.try_into().unwrap()];
        payload.read_exact(&mut path)?;
        let path = util::from_unicode(path)?;

        Ok(Self {
            device_io_request,
            desired_access,
            allocation_size,
            file_attributes,
            shared_access,
            create_disposition,
            create_options,
            path_length,
            path,
        })
    }
}

/// 2.2.1.5.1 Device Create Response (DR_CREATE_RSP)
/// A message with this header describes a response to a Device Create Request (section 2.2.1.4.1).
/// https://docs.microsoft.com/en-us/openspecs/windows_protocols/ms-rdpefs/99e5fca5-b37a-41e4-bc69-8d7da7860f76
#[derive(Debug)]
#[allow(dead_code)]
struct DeviceCreateResponse {
    device_io_reply: DeviceIoResponse,
    file_id: u32,
    /// The values of the CreateDisposition field in the Device Create Request (section 2.2.1.4.1) that determine the value
    /// of the Information field are associated as follows:
    /// +---------------------+--------------------+
    /// | CreateDisposition   |   Information      |
    /// +---------------------+--------------------+
    /// | FILE_SUPERSEDE      |   FILE_SUPERSEDED  |
    /// | FILE_OPEN           |                    |
    /// | FILE_CREATE         |                    |
    /// | FILE_OVERWRITE      |                    |
    /// +---------------------+--------------------+
    /// | FILE_OPEN_IF        |   FILE_OPENED      |
    /// +---------------------+--------------------+
    /// | FILE_OVERWRITE_IF   |   FILE_OVERWRITTEN |
    /// +---------------------+--------------------+
    information: flags::Information,
}

impl DeviceCreateResponse {
    fn new(device_create_request: &DeviceCreateRequest, io_status: NTSTATUS, file_id: u32) -> Self {
        let device_io_request = &device_create_request.device_io_request;

        let information: flags::Information;
        if io_status != NTSTATUS::STATUS_SUCCESS
            || device_create_request.create_disposition.intersects(
                flags::CreateDisposition::FILE_SUPERSEDE
                    | flags::CreateDisposition::FILE_OPEN
                    | flags::CreateDisposition::FILE_CREATE
                    | flags::CreateDisposition::FILE_OVERWRITE,
            )
        {
            // if io_status != NTSTATUS::STATUS_SUCCESS because that's what FreeRDP sets information to in the case of failure, see
            // https://github.com/FreeRDP/FreeRDP/blob/511444a65e7aa2f537c5e531fa68157a50c1bd4d/channels/drive/client/drive_main.c#L191
            information = flags::Information::FILE_SUPERSEDED;
        } else if device_create_request.create_disposition == flags::CreateDisposition::FILE_OPEN_IF
        {
            information = flags::Information::FILE_OPENED;
        } else if device_create_request.create_disposition
            == flags::CreateDisposition::FILE_OVERWRITE_IF
        {
            information = flags::Information::FILE_OVERWRITTEN;
        } else {
            panic!("program error, CreateDispositionFlags check should be exhaustive");
        }

        Self {
            device_io_reply: DeviceIoResponse::new(
                device_io_request,
                NTSTATUS::to_u32(&io_status).unwrap(),
            ),
            file_id,
            information,
        }
    }

    fn encode(&self) -> RdpResult<Vec<u8>> {
        let mut w = vec![];
        w.extend_from_slice(&self.device_io_reply.encode()?);
        w.write_u32::<LittleEndian>(self.file_id)?;
        w.write_u8(self.information.bits())?;
        Ok(w)
    }
}

/// 2.2.3.3.8 Server Drive Query Information Request (DR_DRIVE_QUERY_INFORMATION_REQ)
/// https://docs.microsoft.com/en-us/openspecs/windows_protocols/ms-rdpefs/e43dcd68-2980-40a9-9238-344b6cf94946
#[derive(Debug)]
#[allow(dead_code)]
struct ServerDriveQueryInformationRequest {
    /// A DR_DEVICE_IOREQUEST (section 2.2.1.4) header. The MajorFunction field in the DR_DEVICE_IOREQUEST header MUST be set to IRP_MJ_QUERY_INFORMATION.
    device_io_request: DeviceIoRequest,
    /// A 32-bit unsigned integer.
    /// This field MUST contain one of the following values:
    /// FileBasicInformation
    /// This information class is used to query a file for the times of creation, last access, last write, and change, in addition to file attribute information. The Reserved field of the FileBasicInformation structure ([MS-FSCC] section 2.4.7) MUST NOT be present.
    ///
    /// FileStandardInformation
    /// This information class is used to query for file information such as allocation size, end-of-file position, and number of links. The Reserved field of the FileStandardInformation structure ([MS-FSCC] section 2.4.41) MUST NOT be present.
    ///
    /// FileAttributeTagInformation
    /// This information class is used to query for file attribute and reparse tag information.
    fs_information_class_lvl: FsInformationClassLevel,
    // Length, Padding, and QueryBuffer appear to be vestigial fields and can safely be ignored. Their description
    // is provided below for documentation purposes.
    //
    // Length (4 bytes): A 32-bit unsigned integer that specifies the number of bytes in the QueryBuffer field.
    //
    // Padding (24 bytes): An array of 24 bytes. This field is unused and MUST be ignored.
    //
    // QueryBuffer (variable): A variable-length array of bytes. The size of the array is specified by the Length field.
    // The content of this field is based on the value of the FsInformationClass field, which determines the different
    // structures that MUST be contained in the QueryBuffer field. For a complete list of these structures, see [MS-FSCC]
    // section 2.4. The "File information class" table defines all the possible values for the FsInformationClass field.
}

#[allow(dead_code)]
impl ServerDriveQueryInformationRequest {
    fn decode(device_io_request: DeviceIoRequest, payload: &mut Payload) -> RdpResult<Self> {
        if let Some(fs_information_class_lvl) =
            FsInformationClassLevel::from_u32(payload.read_u32::<LittleEndian>()?)
        {
            Ok(Self {
                device_io_request,
                fs_information_class_lvl,
            })
        } else {
            Err(invalid_data_error(
                "received invalid FsInformationClass in ServerDriveQueryInformationRequest",
            ))
        }
    }
}

/// 2.4 File Information Classes [MS-FSCC]
/// https://docs.microsoft.com/en-us/openspecs/windows_protocols/ms-fscc/4718fc40-e539-4014-8e33-b675af74e3e1
#[derive(Debug)]
#[allow(dead_code, clippy::enum_variant_names)]
enum FsInformationClass {
    FileBasicInformation(FileBasicInformation),
    FileStandardInformation(FileStandardInformation),
    FileBothDirectoryInformation(FileBothDirectoryInformation),
    FileAttributeTagInformation(FileAttributeTagInformation),
}

#[allow(dead_code)]
impl FsInformationClass {
    fn encode(&self) -> RdpResult<Vec<u8>> {
        match self {
            Self::FileBasicInformation(file_basic_info) => file_basic_info.encode(),
            Self::FileStandardInformation(file_standard_info) => file_standard_info.encode(),
            Self::FileBothDirectoryInformation(file_both_dir_info) => file_both_dir_info.encode(),
            Self::FileAttributeTagInformation(file_attr_tag_info) => file_attr_tag_info.encode(),
        }
    }
}

/// 2.4.7 FileBasicInformation [MS-FSCC]
/// https://docs.microsoft.com/en-us/openspecs/windows_protocols/ms-fscc/16023025-8a78-492f-8b96-c873b042ac50
#[derive(Debug)]
struct FileBasicInformation {
    creation_time: i64,
    last_access_time: i64,
    last_write_time: i64,
    change_time: i64,
    file_attributes: flags::FileAttributes,
    // NOTE: The `reserved` field in the spec MUST not be serialized and sent over RDP, or it will break the server implementation.
    // FreeRDP does the same: https://github.com/FreeRDP/FreeRDP/blob/1adb263813ca2e76a893ef729a04db8f94b5d757/channels/drive/client/drive_file.c#L508
    //reserved: u32,
}

#[allow(dead_code)]
/// 4 i64's and 1 u32's = (4 * 8) + 4
const FILE_BASIC_INFORMATION_SIZE: u32 = (4 * 8) + 4;

impl FileBasicInformation {
    fn encode(&self) -> RdpResult<Vec<u8>> {
        let mut w = vec![];
        w.write_i64::<LittleEndian>(self.creation_time)?;
        w.write_i64::<LittleEndian>(self.last_access_time)?;
        w.write_i64::<LittleEndian>(self.last_write_time)?;
        w.write_i64::<LittleEndian>(self.change_time)?;
        w.write_u32::<LittleEndian>(self.file_attributes.bits())?;
        Ok(w)
    }
}

/// 2.4.41 FileStandardInformation [MS-FSCC]
/// https://docs.microsoft.com/en-us/openspecs/windows_protocols/ms-fscc/5afa7f66-619c-48f3-955f-68c4ece704ae
#[derive(Debug)]
struct FileStandardInformation {
    /// A 64-bit signed integer that contains the file allocation size, in bytes. The value of this field MUST be an
    /// integer multiple of the cluster size.
    /// Cluster size is the size of the logical minimal unit of disk space used by the operating system. FreeRDP
    /// doesn't give the actual size here, but rather just gives the file size itself, which we will mimic.
    /// (ttps://github.com/FreeRDP/FreeRDP/blob/511444a65e7aa2f537c5e531fa68157a50c1bd4d/channels/drive/client/drive_file.c#L518-L519).
    ///
    /// When FileStandardInformation is requested for a directory, its not entirely clear what "file size" means.
    /// FreeRDP derives this value from the st_size field of a stat struct (https://linux.die.net/man/2/lstat), which says
    /// "The st_size field gives the size of the file (if it is a regular file or a symbolic link) in bytes. The size of
    /// a symbolic link is the length of the pathname it contains, without a terminating null byte." Since it's not
    /// entirely clear what is offered here in the case of a directory, we will just use 0.
    allocation_size: i64,
    /// A 64-bit signed integer that contains the absolute end-of-file position as a byte offset from the start of the
    /// file. EndOfFile specifies the offset to the byte immediately following the last valid byte in the file. Because
    /// this value is zero-based, it actually refers to the first free byte in the file. That is, it is the offset from
    /// the beginning of the file at which new bytes appended to the file will be written. The value of this field MUST
    /// be greater than or equal to 0.
    end_of_file: i64,
    /// A 32-bit unsigned integer that contains the number of non-deleted [hard] links to this file.
    /// NOTE: this information is not available to us in the browser, so we will simply set this field to 0.
    number_of_links: u32,
    /// Set to TRUE to indicate that a file deletion has been requested; set to FALSE
    /// otherwise.
    delete_pending: Boolean,
    /// Set to TRUE to indicate that the file is a directory; set to FALSE otherwise.
    directory: Boolean,
    // NOTE: `reserved` field omitted, see NOTE in FileBasicInformation struct.
    // reserved: u16,
}

impl FileStandardInformation {
    fn encode(&self) -> RdpResult<Vec<u8>> {
        let mut w = vec![];
        w.write_i64::<LittleEndian>(self.allocation_size)?;
        w.write_i64::<LittleEndian>(self.end_of_file)?;
        w.write_u32::<LittleEndian>(self.number_of_links)?;
        w.write_u8(Boolean::to_u8(&self.delete_pending).unwrap())?;
        w.write_u8(Boolean::to_u8(&self.directory).unwrap())?;
        Ok(w)
    }
}

// 2 i64's + 1 u32 + 2 Boolean (u8) = (2 * 8) + 4 + 2
const FILE_STANDARD_INFORMATION_SIZE: u32 = (2 * 8) + 4 + 2;

/// 2.4.6 FileAttributeTagInformation [MS-FSCC]
/// https://docs.microsoft.com/en-us/openspecs/windows_protocols/ms-fscc/d295752f-ce89-4b98-8553-266d37c84f0e?redirectedfrom=MSDN
#[derive(Debug)]
struct FileAttributeTagInformation {
    file_attributes: flags::FileAttributes,
    reparse_tag: u32,
}

impl FileAttributeTagInformation {
    fn encode(&self) -> RdpResult<Vec<u8>> {
        let mut w = vec![];
        w.write_u32::<LittleEndian>(self.file_attributes.bits())?;
        w.write_u32::<LittleEndian>(self.reparse_tag)?;
        Ok(w)
    }
}

// 2 u32's
const FILE_ATTRIBUTE_TAG_INFO_SIZE: u32 = 8;

/// 2.1.8 Boolean
/// https://docs.microsoft.com/en-us/openspecs/windows_protocols/ms-fscc/8ce7b38c-d3cc-415d-ab39-944000ea77ff
#[derive(Debug, ToPrimitive)]
#[repr(u8)]
enum Boolean {
    True = 1,
    False = 0,
}

/// 2.4.8 FileBothDirectoryInformation
/// https://docs.microsoft.com/en-us/openspecs/windows_protocols/ms-fscc/270df317-9ba5-4ccb-ba00-8d22be139bc5
/// Fields are omitted based on those omitted by FreeRDP: https://github.com/FreeRDP/FreeRDP/blob/511444a65e7aa2f537c5e531fa68157a50c1bd4d/channels/drive/client/drive_file.c#L871
#[derive(Debug)]
struct FileBothDirectoryInformation {
    // next_entry_offset: u32,
    // file_index: u32,
    creation_time: i64,
    last_access_time: i64,
    last_write_time: i64,
    change_time: i64,
    end_of_file: i64,
    allocation_size: i64,
    file_attributes: flags::FileAttributes,
    file_name_length: u32,
    // ea_size: u32,
    // short_name_length: i8,
    // reserved: u8: MUST NOT be added,
    // see https://github.com/FreeRDP/FreeRDP/blob/511444a65e7aa2f537c5e531fa68157a50c1bd4d/channels/drive/client/drive_file.c#L907
    // short_name: String, // 24 bytes
    file_name: String,
}

#[allow(dead_code)]
/// Base size of the FileBothDirectoryInformation, not accounting for variably sized file_name.
/// Note that file_name's size should be calculated as if it were a Unicode string.
/// 5 u32's (including FileAttributesFlags) + 6 i64's + 1 i8 + 24 bytes
const FILE_BOTH_DIRECTORY_INFORMATION_BASE_SIZE: u32 = (5 * 4) + (6 * 8) + 1 + 24; // 93

#[allow(dead_code)]
impl FileBothDirectoryInformation {
    fn new(
        creation_time: i64,
        last_access_time: i64,
        last_write_time: i64,
        change_time: i64,
        file_size: i64,
        file_attributes: flags::FileAttributes,
        file_name: String,
    ) -> Self {
        Self {
            creation_time,
            last_access_time,
            last_write_time,
            change_time,
            end_of_file: file_size,
            allocation_size: file_size,
            file_attributes,
            file_name_length: u32::try_from(util::to_unicode(&file_name, false).len()).unwrap(),
            file_name,
        }
    }

    fn encode(&self) -> RdpResult<Vec<u8>> {
        let mut w = vec![];
        // next_entry_offset
        w.write_u32::<LittleEndian>(0)?;
        // file_index
        w.write_u32::<LittleEndian>(0)?;
        w.write_i64::<LittleEndian>(self.creation_time)?;
        w.write_i64::<LittleEndian>(self.last_access_time)?;
        w.write_i64::<LittleEndian>(self.last_write_time)?;
        w.write_i64::<LittleEndian>(self.change_time)?;
        w.write_i64::<LittleEndian>(self.end_of_file)?;
        w.write_i64::<LittleEndian>(self.allocation_size)?;
        w.write_u32::<LittleEndian>(self.file_attributes.bits())?;
        w.write_u32::<LittleEndian>(self.file_name_length)?;
        // ea_size
        w.write_u32::<LittleEndian>(0)?;
        // short_name_length
        w.write_i8(0)?;
        // reserved u8, MUST NOT be added!
        // short_name
        w.extend_from_slice(&[0; 24]);
        // When working with this field, use file_name_length to determine the length of the file name rather
        // than assuming the presence of a trailing null delimiter. Dot directory names are valid for this field.
        w.extend_from_slice(&util::to_unicode(&self.file_name, false));
        Ok(w)
    }
}

/// 2.2.3.4.8 Client Drive Query Information Response (DR_DRIVE_QUERY_INFORMATION_RSP)
/// https://docs.microsoft.com/en-us/openspecs/windows_protocols/ms-rdpefs/37ef4fb1-6a95-4200-9fbf-515464f034a4
#[derive(Debug)]
#[allow(dead_code)]

struct ClientDriveQueryInformationResponse {
    device_io_response: DeviceIoResponse,
    length: Option<u32>,
    buffer: Option<FsInformationClass>,
}

#[allow(dead_code)]
impl ClientDriveQueryInformationResponse {
    /// Constructs a ClientDriveQueryInformationResponse from a ServerDriveQueryInformationRequest and an NTSTATUS.
    fn new(
        req: &ServerDriveQueryInformationRequest,
        file: Option<&FileCacheObject>,
        io_status: NTSTATUS,
    ) -> RdpResult<Self> {
        // If io_status == NTSTATUS::STATUS_UNSUCCESSFUL, we can just fill out the
        // device_io_response and don't need to create/encode the rest.
        if io_status == NTSTATUS::STATUS_UNSUCCESSFUL {
            return Ok(Self {
                device_io_response: DeviceIoResponse::new(
                    &req.device_io_request,
                    NTSTATUS::to_u32(&io_status).unwrap(),
                ),
                length: None,
                buffer: None,
            });
        }

        if let Some(file) = file {
            // We support all the FsInformationClasses that FreeRDP does here
            // https://github.com/FreeRDP/FreeRDP/blob/511444a65e7aa2f537c5e531fa68157a50c1bd4d/channels/drive/client/drive_file.c#L482
            let (length, buffer) = match req.fs_information_class_lvl {
                FsInformationClassLevel::FileBasicInformation => (
                    Some(FILE_BASIC_INFORMATION_SIZE),
                    Some(FsInformationClass::FileBasicInformation(
                        FileBasicInformation {
                            creation_time: to_windows_time(file.fso.last_modified),
                            last_access_time: to_windows_time(file.fso.last_modified),
                            last_write_time: to_windows_time(file.fso.last_modified),
                            change_time: to_windows_time(file.fso.last_modified),
                            file_attributes: if file.fso.file_type == FileType::File {
                                flags::FileAttributes::FILE_ATTRIBUTE_NORMAL
                            } else {
                                flags::FileAttributes::FILE_ATTRIBUTE_DIRECTORY
                            },
                        },
                    )),
                ),
                FsInformationClassLevel::FileStandardInformation => (
                    Some(FILE_STANDARD_INFORMATION_SIZE),
                    Some(FsInformationClass::FileStandardInformation(
                        FileStandardInformation {
                            allocation_size: file.fso.size as i64,
                            end_of_file: file.fso.size as i64,
                            number_of_links: 0,
                            delete_pending: if file.delete_pending {
                                Boolean::True
                            } else {
                                Boolean::False
                            },
<<<<<<< HEAD
                            directory: if file.fso.file_type == FileType::File {
                                Boolean::FALSE
=======
                            directory: if file.fso.file_type == 0 {
                                Boolean::False
>>>>>>> 7e4986f4
                            } else {
                                Boolean::True
                            },
                        },
                    )),
                ),
                FsInformationClassLevel::FileAttributeTagInformation => (
                    Some(FILE_ATTRIBUTE_TAG_INFO_SIZE),
                    Some(FsInformationClass::FileAttributeTagInformation(
                        FileAttributeTagInformation {
                            file_attributes: if file.fso.file_type == FileType::File {
                                flags::FileAttributes::FILE_ATTRIBUTE_NORMAL
                            } else {
                                flags::FileAttributes::FILE_ATTRIBUTE_DIRECTORY
                            },
                            reparse_tag: 0,
                        },
                    )),
                ),
                _ => {
                    return Err(not_implemented_error(&format!(
                        "received unsupported FsInformationClass: {:?}",
                        req.fs_information_class_lvl
                    )))
                }
            };

            Ok(Self {
                device_io_response: DeviceIoResponse::new(
                    &req.device_io_request,
                    NTSTATUS::to_u32(&io_status).unwrap(),
                ),
                length,
                buffer,
            })
        } else {
            Err(try_error(
                "if io_status != NTSTATUS::STATUS_UNSUCCESSFUL a &FileCacheObject must be provided",
            ))
        }
    }

    fn encode(&self) -> RdpResult<Vec<u8>> {
        let mut w = vec![];
        w.extend_from_slice(&self.device_io_response.encode()?);
        if let Some(length) = self.length {
            w.write_u32::<LittleEndian>(length)?;
        }
        if let Some(buffer) = &self.buffer {
            w.extend_from_slice(&buffer.encode()?);
        }
        Ok(w)
    }
}

/// 2.2.1.4.2 Device Close Request (DR_CLOSE_REQ)
/// https://docs.microsoft.com/en-us/openspecs/windows_protocols/ms-rdpefs/3ec6627f-9e0f-4941-a828-3fc6ed63d9e7
#[derive(Debug)]
#[allow(dead_code)]
struct DeviceCloseRequest {
    device_io_request: DeviceIoRequest,
    // Padding (32 bytes):  An array of 32 bytes. Reserved. This field can be set to any value, and MUST be ignored.
}

#[allow(dead_code)]
impl DeviceCloseRequest {
    fn decode(device_io_request: DeviceIoRequest) -> Self {
        Self { device_io_request }
    }
}

/// 2.2.1.5.2 Device Close Response (DR_CLOSE_RSP)
/// https://docs.microsoft.com/en-us/openspecs/windows_protocols/ms-rdpefs/0dae7031-cfd8-4f14-908c-ec06e14997b5
#[derive(Debug)]
#[allow(dead_code)]
struct DeviceCloseResponse {
    /// The CompletionId field of this header MUST match a Device I/O Request (section 2.2.1.4) message that had the MajorFunction field set to IRP_MJ_CLOSE.
    device_io_response: DeviceIoResponse,
    /// This field can be set to any value and MUST be ignored.
    padding: u32,
}
#[allow(dead_code)]
impl DeviceCloseResponse {
    fn new(device_close_request: DeviceCloseRequest, io_status: NTSTATUS) -> Self {
        Self {
            device_io_response: DeviceIoResponse::new(
                &device_close_request.device_io_request,
                NTSTATUS::to_u32(&io_status).unwrap(),
            ),
            padding: 0,
        }
    }

    fn encode(&self) -> RdpResult<Vec<u8>> {
        let mut w = vec![];
        w.extend_from_slice(&self.device_io_response.encode()?);
        w.write_u32::<LittleEndian>(self.padding)?;
        Ok(w)
    }
}

/// 2.2.3.3.11 Server Drive NotifyChange Directory Request (DR_DRIVE_NOTIFY_CHANGE_DIRECTORY_REQ)
/// https://docs.microsoft.com/en-us/openspecs/windows_protocols/ms-rdpefs/ed05e73d-e53e-4261-a1e1-365a70ba6512
#[derive(Debug)]
#[allow(dead_code)]
struct ServerDriveNotifyChangeDirectoryRequest {
    /// The MajorFunction field in the DR_DEVICE_IOREQUEST header MUST be set to IRP_MJ_DIRECTORY_CONTROL,
    /// and the MinorFunction field MUST be set to IRP_MN_NOTIFY_CHANGE_DIRECTORY.
    device_io_request: DeviceIoRequest,
    /// If nonzero, a change anywhere within the tree MUST trigger the notification response; otherwise, only a change in the root directory will do so.
    watch_tree: u8,
    completion_filter: flags::CompletionFilter,
    // Padding (27 bytes):  An array of 27 bytes. This field is unused and MUST be ignored.
}

#[allow(dead_code)]
impl ServerDriveNotifyChangeDirectoryRequest {
    fn decode(device_io_request: DeviceIoRequest, payload: &mut Payload) -> RdpResult<Self> {
        let invalid_flags =
            || invalid_data_error("invalid flags in Server Drive NotifyChange Directory Request");

        let watch_tree = payload.read_u8()?;
        let completion_filter =
            flags::CompletionFilter::from_bits(payload.read_u32::<LittleEndian>()?)
                .ok_or_else(invalid_flags)?;

        Ok(Self {
            device_io_request,
            watch_tree,
            completion_filter,
        })
    }
}

/// 2.2.1.4.3 Device Read Request (DR_READ_REQ)
/// https://docs.microsoft.com/en-us/openspecs/windows_protocols/ms-rdpefs/3192516d-36a6-47c5-987a-55c214aa0441
#[derive(Debug)]
#[allow(dead_code)]
struct DeviceReadRequest {
    /// The MajorFunction field in this header MUST be set to IRP_MJ_READ.
    device_io_request: DeviceIoRequest,
    /// This field specifies the maximum number of bytes to be read from the device.
    length: u32,
    /// This field specifies the file offset where the read operation is performed.
    offset: u64,
    // Padding (20 bytes):  An array of 20 bytes. Reserved. This field can be set to any value and MUST be ignored.
}

#[allow(dead_code)]
impl DeviceReadRequest {
    fn decode(device_io_request: DeviceIoRequest, payload: &mut Payload) -> RdpResult<Self> {
        Ok(Self {
            device_io_request,
            length: payload.read_u32::<LittleEndian>()?,
            offset: payload.read_u64::<LittleEndian>()?,
        })
    }
}

/// 2.2.1.5.3 Device Read Response (DR_READ_RSP)
/// https://docs.microsoft.com/en-us/openspecs/windows_protocols/ms-rdpefs/d35d3f91-fc5b-492b-80be-47f483ad1dc9
#[derive(Debug)]
#[allow(dead_code)]
struct DeviceReadResponse {
    /// The CompletionId field of this header MUST match a Device I/O Request (section 2.2.1.4) message that had the MajorFunction field set to IRP_MJ_READ.
    device_io_reply: DeviceIoResponse,
    /// Specifies the number of bytes in the ReadData field.
    length: u32,
    /// A variable-length array of bytes that specifies the output data from the read request.
    read_data: Vec<u8>,
}

#[allow(dead_code)]
impl DeviceReadResponse {
    fn new(
        device_read_request: &DeviceReadRequest,
        io_status: NTSTATUS,
        read_data: Vec<u8>,
    ) -> Self {
        let device_io_request = &device_read_request.device_io_request;

        Self {
            device_io_reply: DeviceIoResponse::new(
                device_io_request,
                NTSTATUS::to_u32(&io_status).unwrap(),
            ),
            length: u32::try_from(read_data.len()).unwrap(),
            read_data,
        }
    }

    fn encode(&self) -> RdpResult<Vec<u8>> {
        let mut w = vec![];
        w.extend_from_slice(&self.device_io_reply.encode()?);
        w.write_u32::<LittleEndian>(self.length)?;
        w.extend_from_slice(&self.read_data);
        Ok(w)
    }
}

/// 2.2.3.3.10 Server Drive Query Directory Request (DR_DRIVE_QUERY_DIRECTORY_REQ)
/// https://docs.microsoft.com/en-us/openspecs/windows_protocols/ms-rdpefs/458019d2-5d5a-4fd4-92ef-8c05f8d7acb1
#[derive(Debug)]
#[allow(dead_code)]
struct ServerDriveQueryDirectoryRequest {
    /// The MajorFunction field in the DR_DEVICE_IOREQUEST header MUST be set to IRP_MJ_DIRECTORY_CONTROL,
    /// and the MinorFunction field MUST be set to IRP_MN_QUERY_DIRECTORY.
    device_io_request: DeviceIoRequest,
    /// Must contain one of FileDirectoryInformation, FileFullDirectoryInformation, FileBothDirectoryInformation, FileNamesInformation
    fs_information_class_lvl: FsInformationClassLevel,
    /// If the value of this field is zero, the request is for the next file in the directory that was specified in a previous
    /// Server Drive Query Directory Request. If such a file does not exist, the client MUST complete this request with STATUS_NO_MORE_FILES
    /// in the IoStatus field of the Client Drive I/O Response packet (section 2.2.3.4).  If the value of this field is non-zero and such a
    /// file does not exist, the client MUST complete this request with STATUS_NO_SUCH_FILE in the IoStatus field of the Client Drive I/O Response.
    initial_query: u8,
    /// Specifies the number of bytes in the Path field, including the null-terminator.
    path_length: u32,
    // Padding (23 bytes): An array of 23 bytes. This field is unused and MUST be ignored.
    /// A variable-length array of Unicode characters (we will store this as a regular rust String) that specifies the directory
    /// on which this operation will be performed. The Path field MUST be null-terminated. If the value of the InitialQuery field
    /// is zero, then the contents of the Path field MUST be ignored, irrespective of the value specified in the PathLength field.
    path: String,
}

#[allow(dead_code)]
impl ServerDriveQueryDirectoryRequest {
    fn decode(device_io_request: DeviceIoRequest, payload: &mut Payload) -> RdpResult<Self> {
        let fs_information_class_lvl =
            FsInformationClassLevel::from_u32(payload.read_u32::<LittleEndian>()?)
                .ok_or_else(|| invalid_data_error("failed to read FsInformationClassLevel"))?;
        if fs_information_class_lvl != FsInformationClassLevel::FileDirectoryInformation
            && fs_information_class_lvl != FsInformationClassLevel::FileFullDirectoryInformation
            && fs_information_class_lvl != FsInformationClassLevel::FileBothDirectoryInformation
            && fs_information_class_lvl != FsInformationClassLevel::FileNamesInformation
        {
            return Err(invalid_data_error(&format!(
                "read invalid FsInformationClassLevel: {:?}, expected one of {:?}",
                fs_information_class_lvl,
                vec![
                    FsInformationClassLevel::FileDirectoryInformation,
                    FsInformationClassLevel::FileFullDirectoryInformation,
                    FsInformationClassLevel::FileBothDirectoryInformation,
                    FsInformationClassLevel::FileNamesInformation
                ]
            )));
        }
        let initial_query = payload.read_u8()?;
        let mut path_length: u32 = 0;
        let mut path = String::from("");
        if initial_query != 0 {
            path_length = payload.read_u32::<LittleEndian>()?;

            // TODO(isaiah): make a payload.skip(n)
            let mut padding: [u8; 23] = [0; 23];
            payload.read_exact(&mut padding)?;

            // TODO(isaiah): make a from_unicode_exact
            let mut path_as_vec = vec![0u8; path_length.try_into().unwrap()];
            payload.read_exact(&mut path_as_vec)?;
            path = util::from_unicode(path_as_vec)?;
        }

        Ok(Self {
            device_io_request,
            fs_information_class_lvl,
            initial_query,
            path_length,
            path,
        })
    }
}

/// 2.2.3.4.10 Client Drive Query Directory Response (DR_DRIVE_QUERY_DIRECTORY_RSP)
/// https://docs.microsoft.com/en-us/openspecs/windows_protocols/ms-rdpefs/9c929407-a833-4893-8f20-90c984756140
#[derive(Debug)]
#[allow(dead_code)]
struct ClientDriveQueryDirectoryResponse {
    /// The CompletionId field of the DR_DEVICE_IOCOMPLETION header MUST match a Device I/O Request (section 2.2.1.4) that
    /// has the MajorFunction field set to IRP_MJ_DIRECTORY_CONTROL and the MinorFunction field set to IRP_MN_QUERY_DIRECTORY.
    device_io_reply: DeviceIoResponse,
    /// Specifies the number of bytes in the Buffer field.
    length: u32,
    /// The content of this field is based on the value of the FsInformationClass field in the Server Drive Query Directory Request
    /// message, which determines the different structures that MUST be contained in the Buffer field.
    buffer: Option<FsInformationClass>,
    // Padding (1 byte): This field is unused and MUST be ignored.
}

#[allow(dead_code)]
impl ClientDriveQueryDirectoryResponse {
    fn new(
        req: &ServerDriveQueryDirectoryRequest,
        io_status: NTSTATUS,
        buffer: Option<FsInformationClass>,
    ) -> RdpResult<Self> {
        let device_io_request = &req.device_io_request;
        let length = match buffer {
            Some(ref fs_information_class) => match fs_information_class {
                FsInformationClass::FileBothDirectoryInformation(
                    file_both_directory_information,
                ) => {
                    FILE_BOTH_DIRECTORY_INFORMATION_BASE_SIZE
                        + file_both_directory_information.file_name_length
                }
                _ => {
                    return Err(not_implemented_error(&format!("ClientDriveQueryDirectoryResponse not implemented for fs_information_class {:?}", fs_information_class)));
                }
            },
            None => 0,
        };

        Ok(Self {
            device_io_reply: DeviceIoResponse::new(
                device_io_request,
                NTSTATUS::to_u32(&io_status).unwrap(),
            ),
            length,
            buffer,
        })
    }

    fn encode(&self) -> RdpResult<Vec<u8>> {
        let mut w = vec![];
        w.extend_from_slice(&self.device_io_reply.encode()?);

        if self.device_io_reply.io_status == NTSTATUS::to_u32(&NTSTATUS::STATUS_SUCCESS).unwrap() {
            w.write_u32::<LittleEndian>(self.length)?;
            w.extend_from_slice(
                &self
                    .buffer.as_ref()
                    .ok_or_else(|| invalid_data_error(
                        "ClientDriveQueryDirectoryResponse with NTSTATUS::STATUS_SUCCESS expects a FsInformationClass"
                    ))?
                    .encode()?,
            );
        } else if self.device_io_reply.io_status
            == NTSTATUS::to_u32(&NTSTATUS::STATUS_NO_MORE_FILES).unwrap()
        {
            // https://github.com/FreeRDP/FreeRDP/blob/511444a65e7aa2f537c5e531fa68157a50c1bd4d/channels/drive/client/drive_file.c#L935-L937
            w.write_u32::<LittleEndian>(0)?;
            w.write_u8(0)?;
        } else {
            return Err(invalid_data_error(&format!(
                "Found ClientDriveQueryDirectoryResponse with invalid or unhandled NTSTATUS: {:?}",
                self.device_io_reply.io_status
            )));
        }

        Ok(w)
    }
}

/// TDP handles time in milliseconds since the UNIX epoch (https://en.wikipedia.org/wiki/Unix_time),
/// whereas Windows prefers 64-bit signed integers representing the number of 100-nanosecond intervals
/// that have elapsed since January 1, 1601, Coordinated Universal Time (UTC)
/// (https://docs.microsoft.com/en-us/openspecs/windows_protocols/ms-fscc/a69cc039-d288-4673-9598-772b6083f8bf).
fn to_windows_time(tdp_time_ms: u64) -> i64 {
    // https://stackoverflow.com/a/5471380/6277051
    let tdp_time_sec = tdp_time_ms / 1000;
    ((tdp_time_sec * 10000000) + 116444736000000000) as i64
}

type SharedDirectoryAcknowledgeSender = Box<dyn Fn(SharedDirectoryAcknowledge) -> RdpResult<()>>;
type SharedDirectoryInfoRequestSender = Box<dyn Fn(SharedDirectoryInfoRequest) -> RdpResult<()>>;
type SharedDirectoryCreateRequestSender =
    Box<dyn Fn(SharedDirectoryCreateRequest) -> RdpResult<()>>;
type SharedDirectoryDeleteRequestSender =
    Box<dyn Fn(SharedDirectoryDeleteRequest) -> RdpResult<()>>;

type SharedDirectoryInfoResponseHandler =
    Box<dyn FnOnce(&mut Client, SharedDirectoryInfoResponse) -> RdpResult<Vec<Vec<u8>>>>;
type SharedDirectoryCreateResponseHandler =
    Box<dyn FnOnce(&mut Client, SharedDirectoryCreateResponse) -> RdpResult<Vec<Vec<u8>>>>;
type SharedDirectoryDeleteResponseHandler =
    Box<dyn FnOnce(&mut Client, SharedDirectoryDeleteResponse) -> RdpResult<Vec<Vec<u8>>>>;<|MERGE_RESOLUTION|>--- conflicted
+++ resolved
@@ -260,7 +260,6 @@
             MajorFunction::IRP_MJ_DEVICE_CONTROL => {
                 self.process_irp_device_control(device_io_request, payload)
             }
-<<<<<<< HEAD
             MajorFunction::IRP_MJ_CREATE => self.process_irp_create(device_io_request, payload),
             MajorFunction::IRP_MJ_QUERY_INFORMATION => {
                 self.process_irp_query_information(device_io_request, payload)
@@ -337,92 +336,6 @@
                             if rdp_req.create_disposition == flags::CreateDisposition::FILE_CREATE {
                                 // https://github.com/FreeRDP/FreeRDP/blob/511444a65e7aa2f537c5e531fa68157a50c1bd4d/channels/drive/client/drive_file.c#L221
                                 // ERROR_ALREADY_EXISTS --> STATUS_OBJECT_NAME_COLLISION: https://github.com/FreeRDP/FreeRDP/blob/511444a65e7aa2f537c5e531fa68157a50c1bd4d/channels/drive/client/drive_main.c#L102
-=======
-            MajorFunction::IRP_MJ_CREATE => {
-                // https://github.com/FreeRDP/FreeRDP/blob/511444a65e7aa2f537c5e531fa68157a50c1bd4d/channels/drive/client/drive_file.c#L207
-                let rdp_req = ServerCreateDriveRequest::decode(device_io_request, payload)?;
-                debug!("got: {:?}", rdp_req);
-
-                // Send a TDP Shared Directory Info Request
-                // https://github.com/FreeRDP/FreeRDP/blob/511444a65e7aa2f537c5e531fa68157a50c1bd4d/channels/drive/client/drive_file.c#L210
-                (self.tdp_sd_info_request)(SharedDirectoryInfoRequest::from(rdp_req.clone()))?;
-
-                // Add a TDP Shared Directory Info Response handler to the handler cache.
-                // When we receive a TDP Shared Directory Info Response with this completion_id,
-                // this handler will be called.
-                self.pending_sd_info_resp_handlers.insert(
-                    rdp_req.device_io_request.completion_id,
-                    Box::new(
-                        |cli: &mut Self,
-                         res: SharedDirectoryInfoResponse|
-                         -> RdpResult<Vec<Vec<u8>>> {
-                            let rdp_req = rdp_req;
-                            debug!("got {:?}", res);
-                            if res.err_code == 0 {
-                                // The file exists
-                                // https://github.com/FreeRDP/FreeRDP/blob/511444a65e7aa2f537c5e531fa68157a50c1bd4d/channels/drive/client/drive_file.c#L214
-                                if res.fso.file_type == 1 {
-                                    if rdp_req.create_disposition
-                                        == flags::CreateDisposition::FILE_CREATE
-                                    {
-                                        // https://github.com/FreeRDP/FreeRDP/blob/511444a65e7aa2f537c5e531fa68157a50c1bd4d/channels/drive/client/drive_file.c#L221
-                                        // ERROR_ALREADY_EXISTS --> STATUS_OBJECT_NAME_COLLISION: https://github.com/FreeRDP/FreeRDP/blob/511444a65e7aa2f537c5e531fa68157a50c1bd4d/channels/drive/client/drive_main.c#L102
-                                        return cli.prep_device_create_response(
-                                            &rdp_req,
-                                            NTSTATUS::STATUS_OBJECT_NAME_COLLISION,
-                                            0,
-                                        );
-                                    }
-
-                                    if rdp_req
-                                        .create_options
-                                        .contains(flags::CreateOptions::FILE_NON_DIRECTORY_FILE)
-                                    {
-                                        // https://github.com/FreeRDP/FreeRDP/blob/511444a65e7aa2f537c5e531fa68157a50c1bd4d/channels/drive/client/drive_file.c#L227
-                                        // ERROR_ACCESS_DENIED --> STATUS_ACCESS_DENIED: https://github.com/FreeRDP/FreeRDP/blob/511444a65e7aa2f537c5e531fa68157a50c1bd4d/channels/drive/client/drive_main.c#L81
-                                        return cli.prep_device_create_response(
-                                            &rdp_req,
-                                            NTSTATUS::STATUS_ACCESS_DENIED,
-                                            0,
-                                        );
-                                    }
-                                } else if rdp_req
-                                    .create_options
-                                    .contains(flags::CreateOptions::FILE_DIRECTORY_FILE)
-                                {
-                                    // https://github.com/FreeRDP/FreeRDP/blob/511444a65e7aa2f537c5e531fa68157a50c1bd4d/channels/drive/client/drive_file.c#L237
-                                    // ERROR_DIRECTORY --> STATUS_NOT_A_DIRECTORY: https://github.com/FreeRDP/FreeRDP/blob/511444a65e7aa2f537c5e531fa68157a50c1bd4d/channels/drive/client/drive_main.c#L118
-                                    return cli.prep_device_create_response(
-                                        &rdp_req,
-                                        NTSTATUS::STATUS_NOT_A_DIRECTORY,
-                                        0,
-                                    );
-                                }
-                            } else if res.err_code == 2 {
-                                // https://github.com/FreeRDP/FreeRDP/blob/511444a65e7aa2f537c5e531fa68157a50c1bd4d/channels/drive/client/drive_file.c#L242
-                                if rdp_req
-                                    .create_options
-                                    .contains(flags::CreateOptions::FILE_DIRECTORY_FILE)
-                                {
-                                    if rdp_req.create_disposition.intersects(
-                                        flags::CreateDisposition::FILE_OPEN_IF
-                                            | flags::CreateDisposition::FILE_CREATE,
-                                    ) {
-                                        // https://github.com/FreeRDP/FreeRDP/blob/511444a65e7aa2f537c5e531fa68157a50c1bd4d/channels/drive/client/drive_file.c#L252
-                                        return cli.tdp_sd_create(rdp_req, 1, res.fso);
-                                    } else {
-                                        // https://github.com/FreeRDP/FreeRDP/blob/511444a65e7aa2f537c5e531fa68157a50c1bd4d/channels/drive/client/drive_file.c#L258
-                                        // ERROR_FILE_NOT_FOUND --> STATUS_NO_SUCH_FILE: https://github.com/FreeRDP/FreeRDP/blob/511444a65e7aa2f537c5e531fa68157a50c1bd4d/channels/drive/client/drive_main.c#L85
-                                        return cli.prep_device_create_response(
-                                            &rdp_req,
-                                            NTSTATUS::STATUS_NO_SUCH_FILE,
-                                            0,
-                                        );
-                                    }
-                                }
-                            } else {
-                                // generic RDP error
->>>>>>> 7e4986f4
                                 return cli.prep_device_create_response(
                                     &rdp_req,
                                     NTSTATUS::STATUS_OBJECT_NAME_COLLISION,
@@ -455,7 +368,6 @@
                                     0,
                                 );
                             }
-<<<<<<< HEAD
                         }
                     } else if res.err_code == TdpErrCode::DNE {
                         // https://github.com/FreeRDP/FreeRDP/blob/511444a65e7aa2f537c5e531fa68157a50c1bd4d/channels/drive/client/drive_file.c#L242
@@ -599,39 +511,6 @@
                 return self.tdp_sd_delete(rdp_req, file);
             } else {
                 return self.prep_device_close_response(rdp_req, NTSTATUS::STATUS_SUCCESS);
-=======
-                            Ok(vec![])
-                        },
-                    ),
-                );
-                Ok(vec![])
-            }
-            MajorFunction::IRP_MJ_QUERY_INFORMATION => {
-                // https://github.com/FreeRDP/FreeRDP/blob/511444a65e7aa2f537c5e531fa68157a50c1bd4d/channels/drive/client/drive_main.c#L373
-                let rdp_req =
-                    ServerDriveQueryInformationRequest::decode(device_io_request, payload)?;
-                debug!("got {:?}", rdp_req);
-                if let Some(file) = self.get_file_by_id(rdp_req.device_io_request.file_id) {
-                    self.prep_query_info_response(&rdp_req, Some(file), NTSTATUS::STATUS_SUCCESS)
-                } else {
-                    self.prep_query_info_response(&rdp_req, None, NTSTATUS::STATUS_UNSUCCESSFUL)
-                }
-            }
-            MajorFunction::IRP_MJ_CLOSE => {
-                // https://github.com/FreeRDP/FreeRDP/blob/511444a65e7aa2f537c5e531fa68157a50c1bd4d/channels/drive/client/drive_main.c#L236
-                let rdp_req = DeviceCloseRequest::decode(device_io_request);
-                debug!("got {:?}", rdp_req);
-                // Remove the file from our cache
-                if let Some(file) = self.remove_file_by_id(rdp_req.device_io_request.file_id) {
-                    if file.delete_pending {
-                        self.tdp_sd_delete(rdp_req, file)
-                    } else {
-                        self.prep_device_close_response(rdp_req, NTSTATUS::STATUS_SUCCESS)
-                    }
-                } else {
-                    self.prep_device_close_response(rdp_req, NTSTATUS::STATUS_UNSUCCESSFUL)
-                }
->>>>>>> 7e4986f4
             }
         } else {
             return self.prep_device_close_response(rdp_req, NTSTATUS::STATUS_UNSUCCESSFUL);
@@ -822,13 +701,8 @@
             rdp_req.device_io_request.completion_id,
             Box::new(
                 |cli: &mut Self, res: SharedDirectoryDeleteResponse| -> RdpResult<Vec<Vec<u8>>> {
-<<<<<<< HEAD
                     if res.err_code == TdpErrCode::Nil {
                         return cli.tdp_sd_create(rdp_req, FileType::File, fso);
-=======
-                    if res.err_code == 0 {
-                        cli.tdp_sd_create(rdp_req, 0, fso)
->>>>>>> 7e4986f4
                     } else {
                         cli.prep_device_create_response(&rdp_req, NTSTATUS::STATUS_UNSUCCESSFUL, 0)
                     }
@@ -846,26 +720,16 @@
         let tdp_req = SharedDirectoryDeleteRequest {
             completion_id: rdp_req.device_io_request.completion_id,
             directory_id: rdp_req.device_io_request.device_id,
-<<<<<<< HEAD
             path: file.path.clone(),
         };
         debug!("sending TDP: {:?}", tdp_req);
         (self.tdp_sd_delete_request)(tdp_req)?;
-=======
-            path: file.path,
-        })?;
->>>>>>> 7e4986f4
         self.pending_sd_delete_resp_handlers.insert(
             rdp_req.device_io_request.completion_id,
             Box::new(
                 |cli: &mut Self, res: SharedDirectoryDeleteResponse| -> RdpResult<Vec<Vec<u8>>> {
-<<<<<<< HEAD
                     if res.err_code == TdpErrCode::Nil {
                         return cli.prep_device_close_response(rdp_req, NTSTATUS::STATUS_SUCCESS);
-=======
-                    if res.err_code == 0 {
-                        cli.prep_device_close_response(rdp_req, NTSTATUS::STATUS_SUCCESS)
->>>>>>> 7e4986f4
                     } else {
                         cli.prep_device_close_response(rdp_req, NTSTATUS::STATUS_UNSUCCESSFUL)
                     }
@@ -1930,13 +1794,8 @@
                             } else {
                                 Boolean::False
                             },
-<<<<<<< HEAD
                             directory: if file.fso.file_type == FileType::File {
-                                Boolean::FALSE
-=======
-                            directory: if file.fso.file_type == 0 {
                                 Boolean::False
->>>>>>> 7e4986f4
                             } else {
                                 Boolean::True
                             },
