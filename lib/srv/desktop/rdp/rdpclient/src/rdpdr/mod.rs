--- conflicted
+++ resolved
@@ -174,19 +174,11 @@
         let req = ServerCoreCapabilityRequest::decode(payload)?;
         debug!("received RDP {:?}", req);
 
-        let resp = ClientCoreCapabilityResponse::new_response();
+        let resp =
+            ClientCoreCapabilityResponse::new_response(self.allow_directory_sharing).encode()?;
         debug!("sending RDP {:?}", resp);
-        let resp =
-            self.add_headers_and_chunkify(PacketId::PAKID_CORE_CLIENT_CAPABILITY, resp.encode()?)?;
-
-<<<<<<< HEAD
-=======
-        let resp = self.add_headers_and_chunkify(
-            PacketId::PAKID_CORE_CLIENT_CAPABILITY,
-            ClientCoreCapabilityResponse::new_response(self.allow_directory_sharing).encode()?,
-        )?;
+        let resp = self.add_headers_and_chunkify(PacketId::PAKID_CORE_CLIENT_CAPABILITY, resp)?;
         debug!("sending client core capability response");
->>>>>>> b64c746a
         Ok(resp)
     }
 
@@ -213,48 +205,12 @@
         let req = ServerDeviceAnnounceResponse::decode(payload)?;
         debug!("received RDP: {:?}", req);
 
-<<<<<<< HEAD
-        if !self.active_device_ids.contains(&req.device_id) {
-            let resp = SharedDirectoryAcknowledge {
-                err_code: TdpErrCode::Failed,
-                directory_id: req.device_id,
-            };
-            debug!("sending TDP: {:?}", resp);
-            (self.tdp_sd_acknowledge)(resp)?;
-            Err(invalid_data_error(&format!(
-                "got ServerDeviceAnnounceResponse for unknown device_id {}",
-                &req.device_id
-            )))
-        } else if req.result_code != NTSTATUS_OK {
-            let resp = SharedDirectoryAcknowledge {
-                err_code: TdpErrCode::Failed,
-                directory_id: req.device_id,
-            };
-            debug!("sending TDP: {:?}", resp);
-            (self.tdp_sd_acknowledge)(resp)?;
-            Err(invalid_data_error(&format!(
-                "got unsuccessful ServerDeviceAnnounceResponse result code NTSTATUS({})",
-                &req.result_code
-            )))
-        } else {
-            debug!("ServerDeviceAnnounceResponse was valid");
-            if req.device_id != self.get_scard_device_id()? {
-                let resp = SharedDirectoryAcknowledge {
-                    err_code: TdpErrCode::Nil,
-                    directory_id: req.device_id,
-                };
-                debug!("sending TDP: {:?}", resp);
-                (self.tdp_sd_acknowledge)(resp)?;
-                debug!("TDP directory sharing initial negotiation succeeded");
-            } else {
-                debug!("RDP smart card redirection initial negotiation succeeded");
-=======
         if self.active_device_ids.contains(&req.device_id) {
             if req.device_id != self.get_scard_device_id()? {
                 // This was for a directory we're sharing over TDP
-                let mut err_code: u32 = 0;
+                let mut err_code = TdpErrCode::Nil;
                 if req.result_code != NTSTATUS_OK {
-                    err_code = 1;
+                    err_code = TdpErrCode::Failed;
                     debug!("ServerDeviceAnnounceResponse for smartcard redirection failed with result code NTSTATUS({})", &req.result_code);
                 } else {
                     debug!("ServerDeviceAnnounceResponse for shared directory succeeded")
@@ -275,7 +231,6 @@
                     )));
                 }
                 debug!("ServerDeviceAnnounceResponse for smartcard redirection succeeded");
->>>>>>> b64c746a
             }
         } else {
             return Err(invalid_data_error(&format!(
@@ -358,13 +313,11 @@
     ) -> RdpResult<Vec<Vec<u8>>> {
         // https://github.com/FreeRDP/FreeRDP/blob/511444a65e7aa2f537c5e531fa68157a50c1bd4d/channels/drive/client/drive_file.c#L207
         let rdp_req = ServerCreateDriveRequest::decode(device_io_request, payload)?;
-        debug!("received RDP: {:?}", rdp_req);
+        debug!("got: {:?}", rdp_req);
 
         // Send a TDP Shared Directory Info Request
         // https://github.com/FreeRDP/FreeRDP/blob/511444a65e7aa2f537c5e531fa68157a50c1bd4d/channels/drive/client/drive_file.c#L210
-        let tdp_req = SharedDirectoryInfoRequest::from(rdp_req.clone());
-        debug!("sending TDP: {:?}", tdp_req);
-        (self.tdp_sd_info_request)(tdp_req)?;
+        (self.tdp_sd_info_request)(SharedDirectoryInfoRequest::from(rdp_req.clone()))?;
 
         // Add a TDP Shared Directory Info Response handler to the handler cache.
         // When we receive a TDP Shared Directory Info Response with this completion_id,
@@ -374,13 +327,13 @@
             Box::new(
                 |cli: &mut Self, res: SharedDirectoryInfoResponse| -> RdpResult<Vec<Vec<u8>>> {
                     let rdp_req = rdp_req;
+                    debug!("got {:?}", res);
                     if res.err_code == TdpErrCode::Nil {
                         // The file exists
                         // https://github.com/FreeRDP/FreeRDP/blob/511444a65e7aa2f537c5e531fa68157a50c1bd4d/channels/drive/client/drive_file.c#L214
                         if res.fso.file_type == FileType::Directory {
                             if rdp_req.create_disposition == flags::CreateDisposition::FILE_CREATE {
                                 // https://github.com/FreeRDP/FreeRDP/blob/511444a65e7aa2f537c5e531fa68157a50c1bd4d/channels/drive/client/drive_file.c#L221
-                                // ERROR_ALREADY_EXISTS --> STATUS_OBJECT_NAME_COLLISION: https://github.com/FreeRDP/FreeRDP/blob/511444a65e7aa2f537c5e531fa68157a50c1bd4d/channels/drive/client/drive_main.c#L102
                                 return cli.prep_device_create_response(
                                     &rdp_req,
                                     NTSTATUS::STATUS_OBJECT_NAME_COLLISION,
@@ -388,58 +341,22 @@
                                 );
                             }
 
-<<<<<<< HEAD
                             if rdp_req
                                 .create_options
                                 .contains(flags::CreateOptions::FILE_NON_DIRECTORY_FILE)
-=======
-                            // The actual creation of files and error mapping badevice_io_request.completion_id happens here, for reference:
-                            // https://github.com/FreeRDP/FreeRDP/blob/511444a65e7aa2f537c5e531fa68157a50c1bd4d/winpr/libwinpr/file/file.c#L781
-                            if rdp_req.create_disposition
-                                == flags::CreateDisposition::FILE_SUPERSEDE
-                            {
-                                // If the file already exists, replace it with the given file. If it does not, create the given file.
-                            } else if rdp_req.create_disposition
-                                == flags::CreateDisposition::FILE_OPEN
-                            {
-                                // If the file already exists, open it instead of creating a new file. If it does not, fail the request and do not create a new file.
-                                if res.err_code == 0 {
-                                    let file_id = cli.generate_file_id();
-                                    cli.file_cache.insert(
-                                        file_id,
-                                        FileCacheObject::new(rdp_req.path.clone(), res.fso),
-                                    );
-                                    return cli.prep_device_create_response(
-                                        &rdp_req,
-                                        NTSTATUS::STATUS_SUCCESS,
-                                        file_id,
-                                    );
-                                } else {
-                                    return cli.prep_device_create_response(
-                                        &rdp_req,
-                                        NTSTATUS::STATUS_NO_SUCH_FILE,
-                                        0,
-                                    );
-                                }
-                            } else if rdp_req.create_disposition
-                                == flags::CreateDisposition::FILE_CREATE
->>>>>>> b64c746a
                             {
                                 // https://github.com/FreeRDP/FreeRDP/blob/511444a65e7aa2f537c5e531fa68157a50c1bd4d/channels/drive/client/drive_file.c#L227
-                                // ERROR_ACCESS_DENIED --> STATUS_ACCESS_DENIED: https://github.com/FreeRDP/FreeRDP/blob/511444a65e7aa2f537c5e531fa68157a50c1bd4d/channels/drive/client/drive_main.c#L81
                                 return cli.prep_device_create_response(
                                     &rdp_req,
                                     NTSTATUS::STATUS_ACCESS_DENIED,
                                     0,
                                 );
                             }
-<<<<<<< HEAD
                         } else if rdp_req
                             .create_options
                             .contains(flags::CreateOptions::FILE_DIRECTORY_FILE)
                         {
                             // https://github.com/FreeRDP/FreeRDP/blob/511444a65e7aa2f537c5e531fa68157a50c1bd4d/channels/drive/client/drive_file.c#L237
-                            // ERROR_DIRECTORY --> STATUS_NOT_A_DIRECTORY: https://github.com/FreeRDP/FreeRDP/blob/511444a65e7aa2f537c5e531fa68157a50c1bd4d/channels/drive/client/drive_main.c#L118
                             return cli.prep_device_create_response(
                                 &rdp_req,
                                 NTSTATUS::STATUS_NOT_A_DIRECTORY,
@@ -460,7 +377,6 @@
                                 return cli.tdp_sd_create(rdp_req, FileType::Directory, res.fso);
                             } else {
                                 // https://github.com/FreeRDP/FreeRDP/blob/511444a65e7aa2f537c5e531fa68157a50c1bd4d/channels/drive/client/drive_file.c#L258
-                                // ERROR_FILE_NOT_FOUND --> STATUS_NO_SUCH_FILE: https://github.com/FreeRDP/FreeRDP/blob/511444a65e7aa2f537c5e531fa68157a50c1bd4d/channels/drive/client/drive_main.c#L85
                                 return cli.prep_device_create_response(
                                     &rdp_req,
                                     NTSTATUS::STATUS_NO_SUCH_FILE,
@@ -468,35 +384,6 @@
                                 );
                             }
                         }
-=======
-                            Ok(vec![])
-                        },
-                    ),
-                );
-                Ok(vec![])
-            }
-            MajorFunction::IRP_MJ_QUERY_INFORMATION => {
-                // https://github.com/FreeRDP/FreeRDP/blob/511444a65e7aa2f537c5e531fa68157a50c1bd4d/channels/drive/client/drive_main.c#L373
-                let rdp_req =
-                    ServerDriveQueryInformationRequest::decode(device_io_request, payload)?;
-                debug!("got {:?}", rdp_req);
-                let f = self.get_file_by_id(rdp_req.device_io_request.file_id);
-                let code = if f.is_some() {
-                    NTSTATUS::STATUS_SUCCESS
-                } else {
-                    NTSTATUS::STATUS_UNSUCCESSFUL
-                };
-                self.prep_query_info_response(&rdp_req, f, code)
-            }
-            MajorFunction::IRP_MJ_CLOSE => {
-                // https://github.com/FreeRDP/FreeRDP/blob/511444a65e7aa2f537c5e531fa68157a50c1bd4d/channels/drive/client/drive_main.c#L236
-                let rdp_req = DeviceCloseRequest::decode(device_io_request);
-                debug!("got {:?}", rdp_req);
-                // Remove the file from our cache
-                if let Some(file) = self.remove_file_by_id(rdp_req.device_io_request.file_id) {
-                    if file.delete_pending {
-                        self.tdp_sd_delete(rdp_req, file)
->>>>>>> b64c746a
                     } else {
                         // generic RDP error
                         return cli.prep_device_create_response(
@@ -505,12 +392,6 @@
                             0,
                         );
                     }
-
-                    // https://github.com/FreeRDP/FreeRDP/blob/511444a65e7aa2f537c5e531fa68157a50c1bd4d/channels/drive/client/drive_file.c#L263
-                    // Note: the above line in FreeRDP will always evaluate to true:
-                    // - drive_file_init is called here: https://github.com/FreeRDP/FreeRDP/blob/511444a65e7aa2f537c5e531fa68157a50c1bd4d/channels/drive/client/drive_file.c#L362
-                    // - it is always passed a file where file->file_handle = INVALID_HANDLE_VALUE: https://github.com/FreeRDP/FreeRDP/blob/511444a65e7aa2f537c5e531fa68157a50c1bd4d/channels/drive/client/drive_file.c#L351
-                    // - None of the calls up to the line in question can have changed it
 
                     // The actual creation of files and error mapping badevice_io_request.completion_id happens here, for reference:
                     // https://github.com/FreeRDP/FreeRDP/blob/511444a65e7aa2f537c5e531fa68157a50c1bd4d/winpr/libwinpr/file/file.c#L781
@@ -836,17 +717,12 @@
             rdp_req.device_io_request.completion_id,
             Box::new(
                 |cli: &mut Self, res: SharedDirectoryDeleteResponse| -> RdpResult<Vec<Vec<u8>>> {
-<<<<<<< HEAD
-                    if res.err_code == TdpErrCode::Nil {
-                        cli.prep_device_close_response(rdp_req, NTSTATUS::STATUS_SUCCESS)
-=======
-                    let resp = if res.err_code == 0 {
+                    let code = if res.err_code == TdpErrCode::Nil {
                         NTSTATUS::STATUS_SUCCESS
->>>>>>> b64c746a
                     } else {
                         NTSTATUS::STATUS_UNSUCCESSFUL
                     };
-                    cli.prep_device_close_response(rdp_req, resp)
+                    cli.prep_device_close_response(rdp_req, code)
                 },
             ),
         );
