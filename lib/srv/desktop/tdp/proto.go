--- conflicted
+++ resolved
@@ -927,11 +927,8 @@
 	if err != nil {
 		return nil, trace.Wrap(err)
 	}
-<<<<<<< HEAD
-	binary.Write(buf, binary.BigEndian, fsoEnc)
-=======
 	buf.Write(fsoEnc)
->>>>>>> 4b6e2777
+
 	return buf.Bytes(), nil
 }
 
